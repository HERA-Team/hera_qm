language: python
python:
  # We don't actually use the Travis Python, but this keeps it organized.
  - "2.7"
install:
  - sudo apt-get update
  # We do this conditionally because it saves us some downloading if the
  # version is the same.
  - if [[ "$TRAVIS_PYTHON_VERSION" == "2.7" ]]; then
      wget https://repo.continuum.io/miniconda/Miniconda2-latest-Linux-x86_64.sh -O miniconda.sh;
    else
      wget https://repo.continuum.io/miniconda/Miniconda3-latest-Linux-x86_64.sh -O miniconda.sh;
    fi
  - bash miniconda.sh -b -p $HOME/miniconda
  - export PATH="$HOME/miniconda/bin:$PATH"
  - hash -r
  - conda config --set always_yes yes --set changeps1 no
  - conda update -q conda
  # Useful for debugging any issues with conda
  - conda info -a

  # create environment and install dependencies
  - conda create -q -n test-environment python=$TRAVIS_PYTHON_VERSION numpy scipy nose pip matplotlib coverage
  - source activate test-environment
<<<<<<< HEAD
  - conda install astropy
  - conda install -c pkgw-forge aipy
=======
  - conda install -c conda-forge aipy
>>>>>>> 5e7926b7
  - pip install coveralls
  - pip install git+https://github.com/HERA-Team/pyuvdata.git
  - pip install git+https://github.com/HERA-Team/hera_cal.git
  - pip install git+https://github.com/HERA-Team/omnical.git
  - pip install git+https://github.com/HERA-Team/linsolve.git
  - python setup.py install

before_script:
  - "export DISPLAY=:99.0"
  - "sh -e /etc/init.d/xvfb start"
  - sleep 3

script: nosetests hera_qm --with-coverage --cover-package=hera_qm

after_success:
  - coveralls<|MERGE_RESOLUTION|>--- conflicted
+++ resolved
@@ -22,12 +22,8 @@
   # create environment and install dependencies
   - conda create -q -n test-environment python=$TRAVIS_PYTHON_VERSION numpy scipy nose pip matplotlib coverage
   - source activate test-environment
-<<<<<<< HEAD
   - conda install astropy
   - conda install -c pkgw-forge aipy
-=======
-  - conda install -c conda-forge aipy
->>>>>>> 5e7926b7
   - pip install coveralls
   - pip install git+https://github.com/HERA-Team/pyuvdata.git
   - pip install git+https://github.com/HERA-Team/hera_cal.git
