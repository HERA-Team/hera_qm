language: python
python:
  # We don't actually use the Travis Python, but this keeps it organized.
  - "2.7"
  - "3.6"
  - "3.7"
<<<<<<< HEAD
=======
  - "3.8"
>>>>>>> 53b59ee1
env:
  global:
    - COVERALLS_PARALLEL=true
services:
  - xvfb
install:
  # ensure that we have the full tag information available for version.py
  - git fetch --unshallow --tags
  - sudo apt-get update
  # We do this conditionally because it saves us some downloading if the
  # version is the same.
  - if [[ "$TRAVIS_PYTHON_VERSION" == "2.7" ]]; then
      wget https://repo.continuum.io/miniconda/Miniconda2-latest-Linux-x86_64.sh -O miniconda.sh;
    else
      wget https://repo.continuum.io/miniconda/Miniconda3-latest-Linux-x86_64.sh -O miniconda.sh;
    fi
  - bash miniconda.sh -b -p $HOME/miniconda
  - export PATH="$HOME/miniconda/bin:$PATH"
  - hash -r
  - conda config --set always_yes yes --set changeps1 no
  - conda config --add channels conda-forge
  - conda install -q conda
  - conda update -q conda
  # Useful for debugging any issues with conda
  - conda info -a

  # create environment and install dependencies
  - conda create -q -n test-environment python=$TRAVIS_PYTHON_VERSION
  - conda env update -n test-environment -f environment.yml
  - source activate test-environment
  # grab newest pyuvdata just in case
  - pip install git+https://github.com/RadioAstronomySoftwareGroup/pyuvdata.git
  # install a few extras that we need for tests
  - conda install matplotlib coveralls pycodestyle pydocstyle
  - conda list
before_script:
  - python -c "from pyuvdata import version; version.main()"
script:
  - pytest --cov-report xml:./coverage.xml --cov-report term
  - pycodestyle
  - pydocstyle hera_qm/*.py --convention=numpy
after_success:
  - coveralls
notifications:
  webhooks: https://coveralls.io/webhook?repo_token=$COVERALLS_REPO_TOKEN<|MERGE_RESOLUTION|>--- conflicted
+++ resolved
@@ -4,10 +4,8 @@
   - "2.7"
   - "3.6"
   - "3.7"
-<<<<<<< HEAD
-=======
   - "3.8"
->>>>>>> 53b59ee1
+
 env:
   global:
     - COVERALLS_PARALLEL=true
