import matplotlib.pyplot as plt
import numpy as np
from pyuvdata import UVCal
import pkg_resources
pkg_resources.require('astropy>=2.0')
import astropy.stats as astats
from collections import OrderedDict
from hera_qm.version import hera_qm_version_str
import json
import cPickle as pkl
import copy
import os
from scipy.signal import medfilt


def get_omnical_metrics_dict():
    """ Simple function that returns dictionary with metric names as keys and
    their descriptions as values. This is used by hera_mc to populate the table
    of metrics and their descriptions.

    Returns:
    metrics_dict : dictionary
        metric names as keys and descriptions as values.
    """
    metrics_dict = {'chisq_tot_avg_XX': 'median of chi-square across entire file for XX pol',
                    'chisq_tot_avg_YY': 'median of chi-square across entire file for YY pol',
                    'chisq_ant_avg': 'median of chi-square per-antenna across file',
                    'chisq_ant_std': 'standard dev. of chi-square per-antenna across file',
                    'chisq_good_sol_XX': 'determination of a good solution based on whether all antennas'
                    'have roughly the same chi-square standard deviation for XX pol',
                    'chisq_good_sol_YY': 'determination of a good solution based on whether all antennas'
                    'have roughly the same chi-square standard deviation for YY pol',
                    'ant_phs_std': 'gain phase standard deviation per-antenna across file',
                    'ant_phs_std_max_XX': 'maximum of ant_phs_std for XX pol',
                    'ant_phs_std_max_YY': 'maximum of ant_phs_std for YY pol',
                    'ant_phs_std_good_sol_XX': 'determination of a good solution based on whether'
                    'ant_phs_std_max is below some threshold for XX pol',
                    'ant_phs_std_good_sol_YY': 'determination of a good solution based on whether'
                    'ant_phs_std_max is below some threshold for YY pol'}
    return metrics_dict


def load_omnical_metrics(filename):
    """
    load omnical metrics file

    Input:
    ------
    filename : str
        path to omnical metrics file

    Output:
    metrics : dictionary
        dictionary containing omnical metrics
    """
    # get filetype
    filetype = filename.split('.')[-1]

    # load json
    if filetype == 'json':
        with open(filename, 'r') as f:
            metrics = json.load(f, object_pairs_hook=OrderedDict)

        # ensure keys of ant_dicts are not strings
        # loop over pols
        for h, p in enumerate(metrics.keys()):
            # loop over items in each pol metric dict
            for k in metrics[p].keys():
                if type(metrics[p][k]) is OrderedDict:
                    for i in metrics[p][k].keys():
                        if type(metrics[p][k][i]) is list:
                            metrics[p][k][i] = np.array(metrics[p][k].pop(i))
                        metrics[p][k][int(i)] = metrics[p][k].pop(i)
                        # check for complex array
                        try:
                            if metrics[p][k][int(i)].dtype.type == np.unicode_:
                                metrics[p][k][int(i)] = metrics[p][k][int(i)].astype(np.complex128)
                        except:
                            pass

                elif type(metrics[p][k]) is list:
                    metrics[p][k] = np.array(metrics[p][k])

    # load pickle
    elif filetype == 'pkl':
        with open(filename, 'rb') as f:
            inp = pkl.Unpickler(f)
            metrics = inp.load()
    else:
        raise IOError("Filetype not recognized, try a json or pkl file")

    return metrics

def write_metrics(metrics, filename=None, filetype='json'):
    """
    Write metrics to file after running self.run_metrics()

    Input:
    ------
    metrics : dictionary
        Omnical_Metrics.run_metrics() output

    filename : str, default=None
        filename to write out, will use filename by default

    filetype : str, default='json', option=['json', 'pkl']
        specify file format of output metrics file
    """
    # get pols
    pols = metrics.keys()

    if filename is None:
        filename = os.path.join(metrics[pols[0]]['filedir'], metrics[pols[0]]['filestem'] + '.omni_metrics')

    # write to file
    if filetype == 'json':
        if filename.split('.')[-1] != 'json':
            filename += '.json'

        # change ndarrays to lists
        metrics_out = copy.deepcopy(metrics)
        # loop over pols
        for h, pol in enumerate(metrics_out.keys()):
            # loop over keys
            for i, k in enumerate(metrics_out[pol].keys()):
                if type(metrics_out[pol][k]) is np.ndarray:
                    metrics_out[pol][k] = metrics_out[pol][k].tolist()
                elif type(metrics_out[pol][k]) is OrderedDict:
                    # loop over keys
                    for j in metrics_out[pol][k].keys():
                        if type(metrics_out[pol][k][j]) is np.ndarray:
                            # check for complex
                            if metrics_out[pol][k][j].dtype.type == np.complex128:
                                metrics_out[pol][k][j] = metrics_out[pol][k][j].astype(np.str)
                            metrics_out[pol][k][j] = metrics_out[pol][k][j].tolist()
                elif type(metrics_out[pol][k]) is np.bool_:
                    metrics_out[pol][k] = bool(metrics_out[pol][k])

        with open(filename, 'w') as f:
            json.dump(metrics_out, f, indent=4)

    elif filetype == 'pkl':
        if filename.split('.')[-1] != 'pkl':
            filename += '.pkl'
        with open(filename, 'wb') as f:
            outp = pkl.Pickler(f)
            outp.dump(metrics)


def load_firstcal_gains(fc_file):
    """
    load firstcal delays and turn into phase gains

    fc_file : str
        path to firstcal .calfits file (single polarization)

    jones2pol : dict
        dictionary containing jones integers as keys and
        X-Y pols as values

    """
    uvf = UVCal()
    uvf.read_calfits(fc_file)
    freqs = uvf.freq_array.squeeze()
    fc_gains = np.moveaxis(uvf.gain_array, 2, 3)[:, 0, :, :, 0]
    d_nu = np.mean(freqs[1:]-freqs[:-1])
    d_phi = np.abs(np.mean(np.angle(fc_gains)[:, :, 1:] - np.angle(fc_gains)[:, :, :-1], axis=2))
    fc_delays = (d_phi / d_nu)/(2*np.pi)
    fc_pol = uvf.jones_array[0]
    return fc_delays, fc_gains, fc_pol


def plot_phs_metric(metrics, plot_type='std', ax=None, save=False,
                    fname=None, outpath=None,
                    plot_kwargs={'marker': 'o', 'color': 'k', 'linestyle': '', 'markersize': 6}):
    """
    Plot omnical phase metric

    Input:
    ------
    metrics : dictionary
        a metrics dictionary from OmniCal_Metrics.run_metrics()

    plot_type : str, default='std', options=['std', 'ft', 'hist']
        specify plot type

        'std' plots stand deviations of omni-firstcal phase difference.
        large stand deviations are not ideal

        'hist' plots the histogram of gain phase solutions

    ax : matplotlib axis object

    save : bool, default=False
        if True, save image as a png

    fname : str, default=None
        filename to save image as

    outpath : str, default=None
        path to place file in
        will default to location of *omni.calfits file
    """
    custom_ax = True
    if ax is None:
        custom_ax = False
        fig = plt.figure(figsize=(8, 6))
        ax = fig.add_subplot(111)

    if plot_type == 'std':
        # get y data
        ant_phs_std = np.array(metrics['ant_phs_std'].values())
        phs_std_cut = metrics['phs_std_cut']
        ant_phs_std_max = metrics['ant_phs_std_max']
        ymax = np.max([ant_phs_std.max() * 1.1, phs_std_cut * 1.2])

        # make grid and plot points
        ax.grid(True)
        ax.plot(ant_phs_std, **plot_kwargs)
        p1 = ax.axhline(phs_std_cut, color='darkorange')
        ax.axhspan(phs_std_cut, ymax, color='darkorange', alpha=0.2)
        ax.legend([p1], ["phase std cut"], fontsize=12)

        # adjust axes
        ax.set_xlabel('antenna number', fontsize=14)
        ax.set_ylabel('phase stand dev across file [radians]', fontsize=14)
        ax.tick_params(size=8)
        ax.set_xticks(range(metrics['Nants']))
        ax.set_xticklabels(metrics['ant_array'])
        [t.set_rotation(20) for t in ax.get_xticklabels()]
        ax.set_ylim(0, ymax)
        ax.set_title("{0}".format(metrics['filename']))

    if plot_type == 'hist':
        ylines = np.array(metrics['ant_phs_hists'].values())
        ax.grid(True)
        p = [ax.plot(metrics['ant_phs_hist_bins'], ylines[i], alpha=0.75) for i in range(len(ylines))]
        ax.set_xlabel('gain phase [radians]', fontsize=14)
        ax1 = fig.add_axes([0.99, 0.1, 0.03, 0.8])
        ax1.axis('off')
        ax1.legend(np.concatenate(p), metrics['ant_array'])
        ax.set_title("gain phase histogram for {0}".format(metrics['filename']))

    if plot_type == 'ft':
        ylines = np.abs(np.array(metrics['ant_gain_fft'].values()))
        ax.grid(True)
        p = [ax.plot(metrics['ant_gain_dly']*1e9, ylines[i], alpha=0.75) for i in range(len(ylines))]
        ax.set_xlabel('delay [ns]', fontsize=14)
        ax.set_ylabel(r'radians sec$^{-1}$', fontsize=14)
        ax.set_yscale('log')
        ax1 = fig.add_axes([0.99, 0.1, 0.03, 0.8])
        ax1.axis('off')
        ax1.legend(np.concatenate(p), metrics['ant_array'])
        ax.set_title("abs val of FT(complex gains) for {0}".format(metrics['filename']))

    if save is True:
        if fname is None:
            fname = metrics['filename'] + '.phs_{0}.png'.format(plot_type)
        if outpath is None:
            fname = os.path.join(metrics['filedir'], fname)
        else:
            fname = os.path.join(outpath, fname)
        if custom_ax == False:
            fig.savefig(fname, bbox_inches='tight')
        else:
            ax.figure.savefig(fname, bbox_inches='tight')

    if custom_ax is False:
        return fig

def plot_chisq_metric(metrics, ax=None, save=False, fname=None, outpath=None,
                      plot_kwargs={'marker': 'o', 'color': 'k', 'linestyle': '', 'markersize': 6}):
    """
    Plot Chi-Square output from omnical for each antenna

    Input:
    ------
    metrics : dictionary
        metrics dictionary from OmniCal_Metrics.run_metrics()

    ax : matplotlib axis object, default=False

    save : bool, default=False
        if True, save image as a png

    fname : str, default=None
        filename to save image as

    outpath : str, default=None
        path to place file in
        will default to location of *omni.calfits file
    """
    custom_ax = True
    if ax is None:
        custom_ax = False
        fig = plt.figure(figsize=(8, 6))

        if ax is None:
            ax = fig.add_subplot(111)

    # get y data
    yloc = metrics['chisq_ant_std_loc']
    ysig = metrics['chisq_ant_std_scale']
    ycut = yloc + metrics['chisq_std_zscore_cut'] * ysig
    chisq_ant_std = np.array(metrics['chisq_ant_std'].values())
    ymax = np.max([chisq_ant_std.max() * 1.2, ycut + ysig])

    # make grid and plots
    ax.grid(True)
    p1 = ax.axhspan(yloc - ysig, yloc + ysig,
                    color='green', alpha=0.1)
    p2 = ax.axhline(yloc, color='steelblue')
    p3 = ax.axhline(ycut, color='darkred')
    p4 = ax.axhspan(ycut, ymax, color='darkred', alpha=0.2)
    p5 = ax.plot(chisq_ant_std, **plot_kwargs)
    ax.legend([p2, p1, p3], ["avg std", "1-sigma", "std cut"], fontsize=12)

    # adjust axes
    ax.set_xlabel('antenna number', fontsize=14)
    ax.set_ylabel('chi-square stand dev across file', fontsize=14)
    ax.tick_params(size=8)
    ax.set_xticks(range(metrics['Nants']))
    ax.set_xticklabels(metrics['ant_array'])
    [t.set_rotation(20) for t in ax.get_xticklabels()]
    ax.set_ylim(0, ymax)
    ax.set_title("{0}".format(metrics['filename']))

    if save is True:
        if fname is None:
            fname = metrics['filename'] + '.chisq_std.png'
        if outpath is None:
            fname = os.path.join(metrics['filedir'], fname)
        else:
            fname = os.path.join(outpath, fname)
        if custom_ax == False:
            fig.savefig(fname, bbox_inches='tight')
        else:
            ax.figure.savefig(fname, bbox_inches='tight')

    if custom_ax is False:
        return fig

class OmniCal_Metrics(object):
    """
    OmniCal_Metrics class for holding omnical data
    and running metrics on them.
    """

    jones2pol = {-5: 'XX', -6: 'YY', -7: 'XY', -8: 'YX'}

    def __init__(self, omni_calfits, history=''):
        """
        Omnical Metrics initialization

        Input:
        ------
        omni_calfits : str
            calfits file output from omnical, typically
            ending in *.omni.calfits

        history : str
            history string
        """
        # Get file info and other relevant metadata
        self.filedir = os.path.dirname(omni_calfits)
        self.filestem = '.'.join(os.path.basename(omni_calfits).split('.')[:-1])
        self.filename = os.path.basename(omni_calfits)
        self.version_str = hera_qm_version_str
        self.history = history
        self.firstcal_file = None

        # Instantiate Data Object
        self.uv = UVCal()
        self.uv.read_calfits(omni_calfits)

        # Get relevant metadata
        self.Nants = self.uv.Nants_data
        self.freqs = self.uv.freq_array.squeeze()
        self.Nfreqs = len(self.freqs)
        self.jones = self.uv.jones_array
        self.pols = np.array(map(lambda x: self.jones2pol[x], self.jones))
        self.Npols = len(self.pols)
        self.times = self.uv.time_array
        self.Ntimes = self.uv.Ntimes
        self.ant_array = self.uv.ant_array

        # Get omnical gains, move time axis in front of freq axis
        self.omni_gains = np.moveaxis(self.uv.gain_array, 2, 3)[:, 0, :, :, :]

        # Assign total chisq array
        self.chisq = np.moveaxis(self.uv.quality_array, 2, 3)[:, 0, :, :, :]
        self.chisq_tavg = np.median(self.chisq, axis=1)

    def run_metrics(self, fcfiles=None, cut_edges=True, Ncut=100,
                    phs_std_cut=0.3, chisq_std_zscore_cut=4.0):
        """
        run metrics function on each polarization (e.g. XX, YY) individually
        and then pack into a single metrics dictionary

        Input:
        ------
        fcfiles : list, default=None
            list of single-pol firstcal delay solution files matching ordering of
            pol in .omni.calfits file

        see self.compile_metrics() for details on remaining keyword arguments
        """
        # build firstcal_gains if fed fc files
        run_fc_metrics = False
        if fcfiles is not None:
            self.load_firstcal_gains(fcfiles)
            run_fc_metrics = True

        full_metrics = OrderedDict()

        # loop over polarization
        for i, pol in enumerate(self.pols):
            # select freq channels
            if cut_edges is True:
                self.band = np.arange(Ncut, self.Nfreqs - Ncut)
            else:
                self.band = np.arange(self.Nfreqs)

            # get chisq metrics
            (chisq_avg, chisq_tot_avg, chisq_ant_avg, chisq_ant_std, chisq_ant_std_loc,
             chisq_ant_std_scale, chisq_ant_std_zscore, chisq_ant_std_zscore_max,
             chisq_good_sol) = self.chisq_metric(self.chisq[:, :, :, i], chisq_std_zscore_cut=chisq_std_zscore_cut)

            if run_fc_metrics is True:
                # run phs FT metric
                ant_gain_fft, ant_gain_dly = self.phs_FT_metric(self.gain_diff[:, :, :, i])

                # run phs std metric
                (ant_phs_std, ant_phs_std_max, ant_phs_std_good_sol, ant_phs_std_per_time, ant_phs_hists,
                 ant_phs_hist_bins) = self.phs_std_metric(self.gain_diff[:, :, :, i], phs_std_cut=phs_std_cut)

            # initialize metrics
            metrics = OrderedDict()

            metrics['chisq_avg'] = chisq_avg
            metrics['chisq_tot_avg'] = chisq_tot_avg
            metrics['chisq_ant_avg'] = chisq_ant_avg
            metrics['chisq_ant_std'] = chisq_ant_std
            metrics['chisq_ant_std_loc'] = chisq_ant_std_loc
            metrics['chisq_ant_std_scale'] = chisq_ant_std_scale
            metrics['chisq_ant_std_zscore'] = chisq_ant_std_zscore
            metrics['chisq_ant_std_zscore_max'] = chisq_ant_std_zscore_max
            metrics['chisq_std_zscore_cut'] = chisq_std_zscore_cut
            metrics['chisq_good_sol'] = chisq_good_sol

            metrics['freqs'] = self.freqs
            metrics['Nfreqs'] = self.Nfreqs
            metrics['cut_edges'] = cut_edges
            metrics['Ncut'] = Ncut
            metrics['band'] = self.band
            metrics['ant_array'] = self.ant_array
            metrics['jones'] = self.jones[i]
            metrics['pol'] = self.pols[i]
            metrics['ant_pol'] = self.pols[i][0]
            metrics['times'] = self.times
            metrics['Ntimes'] = self.Ntimes
            metrics['Nants'] = self.Nants

            metrics['version'] = self.version_str
            metrics['history'] = self.history
            metrics['filename'] = self.filename
            metrics['filestem'] = self.filestem
            metrics['filedir'] = self.filedir

            metrics['ant_gain_fft'] = None
            metrics['ant_gain_dly'] = None
            metrics['ant_phs_std'] = None
            metrics['ant_phs_std_max'] = None
            metrics['ant_phs_std_good_sol'] = None
            metrics['phs_std_cut'] = None
            metrics['ant_phs_std_per_time'] = None
            metrics['ant_phs_hists'] = None
            metrics['ant_phs_hist_bins'] = None

            if run_fc_metrics is True:
                metrics['ant_gain_fft'] = ant_gain_fft
                metrics['ant_gain_dly'] = ant_gain_dly
                metrics['ant_phs_std'] = ant_phs_std
                metrics['ant_phs_std_max'] = ant_phs_std_max
                metrics['ant_phs_std_good_sol'] = ant_phs_std_good_sol
                metrics['phs_std_cut'] = phs_std_cut
                metrics['ant_phs_std_per_time'] = ant_phs_std_per_time
                metrics['ant_phs_hists'] = ant_phs_hists
                metrics['ant_phs_hist_bins'] = ant_phs_hist_bins

            full_metrics[pol] = metrics

        return full_metrics

    def load_firstcal_gains(self, fc_files):
        """
        wrapper for omnical_metrics.load_firstcal_gains.
        attach firstcal_delays and firstcal_gains to class
        and calculate gain_diff
        fc_files : list, dtype=str
            list of paths to firstcal files
        """
        # check if fcfiles is a str, if so change to list
        if type(fc_files) is str:
            fc_files = [fc_files]

        firstcal_delays = []
        firstcal_gains = []
        pol_sort = []
        for i, fcfile in enumerate(fc_files):
            fc_delays, fc_gains, fc_pol = load_firstcal_gains(fcfile)
            # convert to 'xy' pol convention and then select omni_pol from fc_pols
            fc_pol = self.jones2pol[fc_pol]
            if fc_pol not in self.pols:
                raise ValueError("firstcal_pol={} not in list of omnical pols={}".format(fc_pol, self.pols))
            pol_sort.append(list(self.pols).index(fc_pol))
            firstcal_delays.append(fc_delays)
            firstcal_gains.append(fc_gains)
        self.firstcal_delays = np.moveaxis(np.array(firstcal_delays), 0, 2)[:, :, pol_sort]
        self.firstcal_gains = np.moveaxis(np.array(firstcal_gains), 0, 3)[:, :, :, pol_sort]
        self.gain_diff = self.omni_gains / self.firstcal_gains

    def chisq_metric(self, chisq, chisq_std_zscore_cut=4.0, return_dict=True):
        """
        chi square metrics

        chisq : ndarray, shape=(Nants, Ntimes, Nfreqs)
            ndarray containing chisq for each antenna (single pol)

        chisq_std_cut : float, default=5.0
            sigma tolerance (or z-score tolerance) for std of chisq fluctuations

        return_dict : bool, default=True
            return per-antenna metrics as a dictionary, with antenna number as key
            rather than an ndarray
        """
        # Get chisq statistics
        chisq_avg = np.median(np.median(chisq[:, :, self.band], axis=0), axis=1).astype(np.float64)
        chisq_tot_avg = astats.biweight_location(chisq[:, :, self.band]).astype(np.float64)
        chisq_ant_avg = np.array(map(astats.biweight_location, chisq[:, :, self.band])).astype(np.float64)
        chisq_ant_std = np.sqrt(np.array(map(astats.biweight_midvariance, chisq[:, :, self.band])))
        chisq_ant_std_loc = astats.biweight_location(chisq_ant_std).astype(np.float64)
        chisq_ant_std_scale = np.sqrt(astats.biweight_midvariance(chisq_ant_std))
        chisq_ant_std_zscore = (chisq_ant_std - chisq_ant_std_loc) / chisq_ant_std_scale
        chisq_ant_std_zscore_max = np.max(np.abs(chisq_ant_std_zscore))
        chisq_good_sol = chisq_ant_std_zscore_max < chisq_std_zscore_cut

        # convert to dictionaries
        if return_dict is True:
            chisq_ant_std = OrderedDict(zip(self.ant_array, chisq_ant_std))
            chisq_ant_avg = OrderedDict(zip(self.ant_array, chisq_ant_avg))

        return (chisq_avg, chisq_tot_avg, chisq_ant_avg, chisq_ant_std, chisq_ant_std_loc,
                chisq_ant_std_scale, chisq_ant_std_zscore, chisq_ant_std_zscore_max, chisq_good_sol)

    def phs_FT_metric(self, gain_diff, return_dict=True):
        """
        Takes the square of the real-valued FT of the phase
        difference between omnical and firstcal solutions and uses it
        to assess noise level across freq

        Input:
        ------
        gain_diff : ndarray, dtype=complex, shape=(Nants, Ntimes, Nfreqs)
            complex ndarray containing omnical gain phases divided by firstcal gain phases (single pol)

        return_dict : bool
            return antenna output as dictionary with antenna name as key

        Output:
        -------
        ant_gain_fft : ndarray
            fft of complex gain array averaged over time

        """
        # take fft of complex gains over frequency per-antenna
        ant_gain_fft = np.fft.fftshift(np.fft.fft(gain_diff[:, :, self.band], axis=2))
        Nfreq = len(self.band)
        ant_gain_dly = np.arange(-Nfreq//2, Nfreq//2)/(self.freqs[self.band][-1]-self.freqs[self.band][0])

        # median over time
        ant_gain_fft = np.median(ant_gain_fft, axis=1)

        if return_dict is True:
            ant_gain_fft = OrderedDict(zip(self.ant_array, ant_gain_fft))

        return ant_gain_fft, ant_gain_dly

    def phs_std_metric(self, gain_diff, phs_std_cut=0.3, return_dict=True):
        """
        Takes the variance of the phase difference between omnical
        and firstcal solutions (in radians) to assess its frequency variability

        Input:
        ------
        gain_diff : ndarray, dtype=complex float, shape=(Nants, Ntimes, Nfreqs)
            complex ndarray containing omnical gains divided by firstcal gains

        phs_std_cut : float, default=0.5
            cut for standard deviation of phase solutions in radians

        return_dict : bool
            return per-antenna output as dictionary with antenna name as key

        Output:
        -------
        ant_phs_std : ndarray, shape=(Nants,)
            phase stand dev for each antenna

        ant_phs_std_max : float
            maximum of ant_phs_std

        phs_std_band_ants : ndarray
            array containing antennas whose phs_std didn't meet phs_std_cut

        phs_std_good_sol : bool
            boolean with metric's good / bad determination of entire solution
        """
        # get real-valued phase
        phs_diff = np.angle(gain_diff)

        # subtract antenna mean
        phs_diff_mean = np.median(phs_diff, axis=2)
        phs_diff -= phs_diff_mean[:, :, np.newaxis]

        # take standard deviation across time & freq
        ant_phs_std = np.sqrt(np.array(map(astats.biweight_midvariance, phs_diff[:, :, self.band])))
        ant_phs_std_max = np.max(ant_phs_std)
        ant_phs_std_good_sol = ant_phs_std_max < phs_std_cut

        # get std across freq per antenna per time integration
        ant_phs_std_per_time = np.sqrt(astats.biweight_midvariance(phs_diff[:, :, self.band], axis=2))

        # make histogram
        ant_phs_hists = []
        for i, phs in enumerate(phs_diff):
            h, bins = np.histogram(phs, bins=128, range=(-np.pi, np.pi), normed=True)
            bins = 0.5*(bins[1:]+bins[:-1])
            ant_phs_hists.append(h)
        ant_phs_hists = np.array(ant_phs_hists)

        ant_phs_hist_bins = bins

        if return_dict is True:
            ant_phs_std = OrderedDict(zip(self.ant_array, ant_phs_std))
            ant_phs_std_per_time = OrderedDict(zip(self.ant_array, ant_phs_std_per_time))
            ant_phs_hists = OrderedDict(zip(self.ant_array, ant_phs_hists))

        return ant_phs_std, ant_phs_std_max, ant_phs_std_good_sol, ant_phs_std_per_time, ant_phs_hists, ant_phs_hist_bins

    def plot_gains(self, ants=None, time_index=0, pol_index=0, divide_fc=False,
                   plot_type='phs', ax=None, save=False, fname=None, outpath=None,
                   plot_kwargs={'marker': 'o', 'markersize': 2, 'alpha': 0.75, 'linestyle': ''}):
        """
        Plot omnical gain solutions for each antenna

        Input:
        ------
        ants : list
            list of ant numbers to plot

        time_index : int, default=0
            index of time axis

        pol_index : int, default=0
            index of cross polarization axis

        plot_type : str, default='phs', options=['phs', 'amp']

        divide_fc : bool, defaul=False
            divide out firstcal gains from omnical gains.
            only works if self.firstcal_file is not None

        ax : matplotlib axis object

        save : bool, default=False
            if True, save image as a png

        fname : str, default=None
            filename to save image as

        outpath : str, default=None
            path to place file in
            will default to location of *omni.calfits file
        """
        custom_ax = True
        if ax is None:
            custom_ax = False
            fig = plt.figure(figsize=(8, 6))
            ax = fig.add_subplot(111)

        if ants is None:
            ants = np.arange(self.Nants)
        else:
            ants = np.array(map(lambda x: np.where(self.ant_array == x)[0][0], ants))

        if plot_type == 'phs':
            # make grid and plot
            ax.grid(True)
            gains = self.omni_gains[ants, time_index, :, pol_index].T
            if divide_fc is True:
                gains = self.gain_diff[ants, time_index, :, pol_index].T
            p = np.array(ax.plot(self.freqs/1e6, np.angle(gains), **plot_kwargs)).ravel()

            # axes
            ax.set_xlabel('frequency [MHz]', fontsize=14)
            ax.set_ylabel('gain phase [radians]', fontsize=14)
            ax1 = ax.figure.add_axes([0.99, 0.1, 0.03, 0.8])
            ax1.axis('off')
            ax1.legend(p, self.ant_array[ants])
            ax.set_title("{0} : JD={1} : {2} pol".format(self.filename, self.times[time_index], self.pols[pol_index]))

        elif plot_type == 'amp':
            # make grid and plot
            ax.grid(True)
            gains = self.omni_gains[ants, time_index, :, pol_index].T.copy()
            if divide_fc is True:
                gains /= self.firstcal_gains[ants, time_index, :, pol_index].T
            p = np.array(ax.plot(self.freqs/1e6, np.abs(gains), **plot_kwargs)).ravel()

            # axes
            ax.set_xlabel('frequency [MHz]', fontsize=14)
            ax.set_ylabel('gain amplitude', fontsize=14)
            ax1 = ax.figure.add_axes([0.99, 0.1, 0.03, 0.8])
            ax1.axis('off')
            ax1.legend(p, self.ant_array[ants])
            ax.set_title("{0} : JD={1} : {2} pol".format(self.filename, self.times[time_index], self.pols[pol_index]))

        if save is True:
            if fname is None:
                fname = self.filename + '.gain_{0}.png'.format(plot_type)
            if outpath is None:
                fname = os.path.join(self.filedir, fname)
            else:
                fname = os.path.join(outpath, fname)
            if custom_ax == False:
                fig.savefig(fname, bbox_inches='tight')
            else:
                ax.figure.savefig(fname, bbox_inches='tight')

        if custom_ax is False:
            return fig


    def plot_chisq_tavg(self, pol_index=0, ants=None, ax=None, save=False, fname=None, outpath=None):
        """
        Plot Omnical chi-square averaged over time

        Input:
        ------
        pol_index : int, default=0
            polarization index across polarization axis

        ants : list
            list of ant numbers to plot

        pol_index : int, default=0
            index of cross polarization axis

        ax : matplotlib axis object

        save : bool, default=False
            if True, save image as a png

        fname : str, default=None
            filename to save image as

        outpath : str, default=None
            path to place file in
            will default to location of *omni.calfits file
        """
        custom_ax = True
        if ax is None:
            custom_ax = False
            fig = plt.figure(figsize=(8, 6))
            ax = fig.add_subplot(111)

        # get antennas
        if ants is None:
            ants = np.arange(self.Nants)
        else:
            ants = np.array(map(lambda x: np.where(self.ant_array == x)[0][0], ants))

        # make grid and plots
        ax.grid(True)
        ydata = self.chisq_tavg[ants, :, pol_index].T
        ylim = np.percentile(ydata.ravel(), 75)*3
        p = ax.plot(self.freqs / 1e6, ydata)
        ax.set_xlabel('frequency [MHz]', fontsize=14)
        ax.set_ylabel('chi-square avg over time', fontsize=14)
        ax.set_ylim(0, ylim*2)
        ax.set_title("{0} : {1} pol".format(self.filename, self.pols[pol_index]))

        ax = ax.figure.add_axes([0.99, 0.1, 0.02, 0.8])
        ax.axis('off')
        ax.legend(p, self.ant_array)

        if save is True:
            if fname is None:
                fname = self.filename + '.chisq_tavg.png'
            if outpath is None:
                fname = os.path.join(self.filedir, fname)
            else:
                fname = os.path.join(outpath, fname)
<<<<<<< HEAD
            if custom_ax == False:
                fig.savefig(fname, bbox_inches='tight')
            else:
                ax.figure.savefig(fname, bbox_inches='tight')
=======
        if (custom_ax is False) and save:
            fig.savefig(fname, bbox_inches='tight')
        elif save:
            ax.figure.savefig(fname, bbox_inches='tight')
>>>>>>> cab0bf3d

        if custom_ax is False:
            return fig

    def plot_metrics(self, metrics):
        """
        plot all metrics

        metrics : dictionary
            a nested polarization dictionary from within a
            Omnical_Metrics.run_metrics() dictionary output
            ex:
            full_metrics = Omnical_Metrics.run_metrics()
            plot_metrics(full_metrics['XX'])

        """
        # plot chisq metric
        plot_chisq_metric(metrics, save=True)
        # plot phs metrics
        plot_phs_metric(metrics, plot_type='std', save=True)
        plot_phs_metric(metrics, plot_type='hist', save=True)
        plot_phs_metric(metrics, plot_type='ft', save=True)


def omnical_metrics_run(files, args, history):
    """
    Run OmniCal Metrics on a set of input files. It will produce
    a JSON file containing result of metrics

    Input:
    ------
    files : a list of *omni.calfits file to run metrics on

    args : parsed arguments via argparse.ArgumentParser.parse_args

    Output:
    -------
    None
    """
    if len(files) == 0:
        raise AssertionError('Please provide a list of calfits files')

    for i, filename in enumerate(files):
        om = OmniCal_Metrics(filename, history=history)
        if args.fc_files is not None:
            fc_files = map(lambda x: x.split(','), args.fc_files.split('|'))
            full_metrics = om.run_metrics(fcfiles=fc_files[i],
                                          cut_edges=args.no_bandcut is False,
                                          phs_std_cut=args.phs_std_cut,
                                          chisq_std_zscore_cut=args.chisq_std_zscore_cut)
        else:
            full_metrics = om.run_metrics(cut_edges=args.no_bandcut is False,
                                          phs_std_cut=args.phs_std_cut,
                                          chisq_std_zscore_cut=args.chisq_std_zscore_cut)

        # iterate over pols
        for p, pol in enumerate(full_metrics.keys()):
            if args.make_plots is True:
                om.plot_metrics(full_metrics[pol])

        abspath = os.path.abspath(filename)
        dirname = os.path.dirname(abspath)
        basename = os.path.basename(abspath)
        if args.metrics_path == '':
            # default path is same directory as file
            metrics_path = dirname
        else:
            metrics_path = args.metrics_path
            print(metrics_path)
        metrics_basename = os.path.basename(filename) + args.extension
        metrics_filename = os.path.join(metrics_path, metrics_basename)
        write_metrics(full_metrics, filename=metrics_filename)<|MERGE_RESOLUTION|>--- conflicted
+++ resolved
@@ -802,17 +802,10 @@
                 fname = os.path.join(self.filedir, fname)
             else:
                 fname = os.path.join(outpath, fname)
-<<<<<<< HEAD
-            if custom_ax == False:
-                fig.savefig(fname, bbox_inches='tight')
-            else:
-                ax.figure.savefig(fname, bbox_inches='tight')
-=======
         if (custom_ax is False) and save:
             fig.savefig(fname, bbox_inches='tight')
         elif save:
             ax.figure.savefig(fname, bbox_inches='tight')
->>>>>>> cab0bf3d
 
         if custom_ax is False:
             return fig
