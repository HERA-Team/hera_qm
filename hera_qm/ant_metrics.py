"""Class and algorithms to compute per Antenna metrics."""
from __future__ import print_function, division, absolute_import
import numpy as np
from copy import deepcopy
from pyuvdata import UVData
import json
import os
import re
from hera_qm.version import hera_qm_version_str
from hera_qm import utils
import h5py
import warnings


def get_ant_metrics_dict():
    """Return dictionary of metric names and descriptions.

    Simple function that returns dictionary with metric names as keys and
    their descriptions as values. This is used by hera_mc to populate the table
    of metrics and their descriptions.

    Returns:
    metrics_dict -- Dictionary with metric names as keys
                    and descriptions as values.
    """
    metrics_dict = {'ant_metrics_meanVij': 'Mean of the absolute value of all '
                    'visibilities associated with an antenna.',
                    'ant_metrics_meanVijXPol': 'Ratio of mean cross-pol visibilities '
                    'to mean same-pol visibilities: (Vxy+Vyx)/(Vxx+Vyy).',
                    'ant_metrics_redCorr': 'Extent to which baselines involving an '
                    'antenna do not correlate with others they are nominmally redundant with.',
                    'ant_metrics_redCorrXPol': 'Mean correlation ratio between '
                    'redundant visibilities and singlely-polarization flipped ones.',
                    'ant_metrics_mod_z_scores_meanVij': 'Modified z-score of the mean of the '
                    'absolute value of all visibilities associated with an antenna.',
                    'ant_metrics_mod_z_scores_meanVijXPol': 'Modified z-score of the ratio '
                    'of mean cross-pol visibilities to mean same-pol visibilities: '
                    '(Vxy+Vyx)/(Vxx+Vyy).',
                    'ant_metrics_mod_z_scores_redCorr': 'Modified z-score of the extent to '
                    'which baselines involving an antenna do not correlate with others '
                    'they are nominally redundant with.',
                    'ant_metrics_mod_z_scores_redCorrXPol': 'Modified z-score of the mean '
                    'correlation ratio between redundant visibilities and singlely-'
                    'polarization flipped ones.',
                    'ant_metrics_crossed_ants': 'Antennas deemed to be cross-polarized by '
                    'hera_qm.ant_metrics.',
                    'ant_metrics_removal_iteration': 'hera_qm.ant_metrics iteration number in '
                    'which the antenna was removed.',
                    'ant_metrics_xants': 'Antennas deemed bad by hera_qm.ant_metrics.',
                    'ant_metrics_dead_ants': 'Antennas deemed to be dead by hera_qm.ant_metrics.'}
    return metrics_dict

#######################################################################
# Low level functionality that is potentially reusable
#######################################################################


def per_antenna_modified_z_scores(metric):
    """Compute modified Z-Score over antennas for each antenna polarization.

    For a given metric, stored as a (ant,antpol) dictonary, computes the per-pol modified z-score
    for each antenna, which is the metrics, minus the median, divided by the median absolute deviation.
    """
    zscores = {}
    antpols = set([key[1] for key in metric.keys()])
    for antpol in antpols:
        values = np.array([val for key, val in metric.items() if key[1] == antpol])
        median = np.nanmedian(values)
        medAbsDev = np.nanmedian(np.abs(values - median))
        for key, val in metric.items():
            if key[1] == antpol:
                zscores[key] = 0.6745 * (val - median) / medAbsDev
                # this factor makes it comparable to a standard z-score for gaussian data
    return zscores


def mean_Vij_metrics(data, pols, antpols, ants, bls, xants=[], rawMetric=False):
    """Calculate how an antennas's average |Vij| deviates from others.

    Arguments:
    data -- data for all polarizations in a format that can support data.get_data(i,j,pol)
    pols -- List of visibility polarizations (e.g. ['xx','xy','yx','yy']).
    antpols -- List of antenna polarizations (e.g. ['x', 'y'])
    ants -- List of all antenna indices.
    bls -- List of tuples of antenna pairs.
    xants -- list of antennas in the (ant,antpol) format that should be ignored.
    rawMetric -- return the raw mean Vij metric instead of the modified z-score

    Returns:
    meanMetrics -- a dictionary indexed by (ant,antpol) of the modified z-score of the mean of the
    absolute value of all visibilities associated with an antenna. Very small or very large numbers
    are probably bad antennas.
    """
    absVijMean = {(ant, antpol): 0.0 for ant in ants for antpol in antpols if
                  (ant, antpol) not in xants}
    visCounts = deepcopy(absVijMean)
    for (i, j) in bls:
        if i != j:
            for pol in pols:
                for ant, antpol in zip((i, j), pol):
                    if (ant, antpol) not in xants:
                        d = data.get_data(i, j, pol)
                        absVijMean[(ant, antpol)] += np.nansum(np.abs(d))
                        visCounts[(ant, antpol)] += d.size
    timeFreqMeans = {key: absVijMean[key] / visCounts[key] for key in absVijMean.keys()}

    if rawMetric:
        return timeFreqMeans
    else:
        return per_antenna_modified_z_scores(timeFreqMeans)


def compute_median_auto_power_dict(data, pols, reds):
    """Compute the median over frequency of the visibility squared, averaged over time."""
    autoPower = {}
    for pol in pols:
        for bls in reds:
            for (i, j) in bls:
                autoPower[i, j, pol] = np.median(np.mean(np.abs(data.get_data(i, j, pol))**2, axis=0))
    return autoPower


def red_corr_metrics(data, pols, antpols, ants, reds, xants=[],
                     rawMetric=False, crossPol=False):
    """Calculate the modified Z-Score over all redundant groups for each antenna.

    Calculates the extent to which baselines involving an antenna do not correlate
    with others they are nominmally redundant with.
    Arguments:
    data -- data for all polarizations in a format that can support data.get_data(i,j,pol)
    pols -- List of visibility polarizations (e.g. ['xx','xy','yx','yy']).
    antpols -- List of antenna polarizations (e.g. ['x', 'y'])
    ants -- List of all antenna indices.
    reds -- List of lists of tuples of antenna numbers that make up redundant baseline groups.
    xants -- list of antennas in the (ant,antpol) format that should be ignored.
    rawMetric -- return the raw power correlations instead of the modified z-score
    crossPol -- return results only when the two visibility polarizations differ by a single flip

    Returns:
    powerRedMetric -- a dictionary indexed by (ant,antpol) of the modified z-scores of the mean
    power correlations inside redundant baseline groups that the antenna participates in.
    Very small numbers are probably bad antennas.
    """
    # Compute power correlations and assign them to each antenna
    autoPower = compute_median_auto_power_dict(data, pols, reds)
    antCorrs = {(ant, antpol): 0.0 for ant in ants for antpol in antpols if
                (ant, antpol) not in xants}
    antCounts = deepcopy(antCorrs)
    for pol0 in pols:
        for pol1 in pols:
            iscrossed_i = (pol0[0] != pol1[0])
            iscrossed_j = (pol0[1] != pol1[1])
            onlyOnePolCrossed = (iscrossed_i ^ iscrossed_j)
            # This function can instead record correlations for antennas whose counterpart are pol-swapped
            if (not crossPol and (pol0 is pol1)) or (crossPol and onlyOnePolCrossed):
                for bls in reds:
                    for n, (ant0_i, ant0_j) in enumerate(bls):
                        data0 = data.get_data(ant0_i, ant0_j, pol0)
                        for (ant1_i, ant1_j) in bls[n + 1:]:
                            data1 = data.get_data(ant1_i, ant1_j, pol1)
                            corr = np.median(np.abs(np.mean(data0 * data1.conj(),
                                                            axis=0)))
                            corr /= np.sqrt(autoPower[ant0_i, ant0_j, pol0] *
                                            autoPower[ant1_i, ant1_j, pol1])
                            antsInvolved = [(ant0_i, pol0[0]), (ant0_j, pol0[1]),
                                            (ant1_i, pol1[0]), (ant1_j, pol1[1])]
                            if not np.any([(ant, antpol) in xants for ant, antpol
                                           in antsInvolved]):
                                # Only record the crossed antenna if i or j is crossed
                                if crossPol and iscrossed_i:
                                    antsInvolved = [(ant0_i, pol0[0]),
                                                    (ant1_i, pol1[0])]
                                elif crossPol and iscrossed_j:
                                    antsInvolved = [(ant0_j, pol0[1]), (ant1_j, pol1[1])]
                                for ant, antpol in antsInvolved:
                                    antCorrs[(ant, antpol)] += corr
                                    antCounts[(ant, antpol)] += 1

    # Compute average and return
    for key, count in antCounts.items():
        if count > 0:
            antCorrs[key] /= count
        else:
            # Was not found in reds, should not have a valid metric.
            antCorrs[key] = np.NaN
    if rawMetric:
        return antCorrs
    else:
        return per_antenna_modified_z_scores(antCorrs)


def exclude_partially_excluded_ants(antpols, xants):
    """Create list of excluded antenna polarizations from list of excluded antennas.

    Takes a list of excluded antennas and adds on all polarizations of those antennas.
    """
    xantSet = set(xants)
    for xant in xants:
        for antpol in antpols:
            xantSet.add((xant[0], antpol))
    return list(xantSet)


def antpol_metric_sum_ratio(ants, antpols, crossMetrics, sameMetrics,
                            xants=[]):
    """Compute ratio of two metrics summed over polarizations.

    Takes the ratio of two antenna metrics, summed over both polarizations, and creates a new
    antenna metric with the same value in both polarizations for each antenna.
    """
    crossPolRatio = {}
    for ant in ants:
        if np.all([(ant, antpol) not in xants for antpol in antpols]):
            crossSum = np.sum([crossMetrics[(ant, antpol)] for antpol in antpols])
            sameSum = np.sum([sameMetrics[(ant, antpol)] for antpol in antpols])
            for antpol in antpols:
                crossPolRatio[(ant, antpol)] = crossSum / sameSum
    return crossPolRatio


def mean_Vij_cross_pol_metrics(data, pols, antpols, ants, bls, xants=[],
                               rawMetric=False):
    """Calculate the ratio of cross-pol visibilities to same-pol visibilities.

    Find which antennas are outliers based on the ratio of mean cross-pol visibilities
    to mean same-pol visibilities: (Vxy+Vyx)/(Vxx+Vyy).

    Arguments:
    data -- data for all polarizations in a format that can support data.get_data(i,j,pol)
    pols -- List of visibility polarizations (e.g. ['xx','xy','yx','yy']).
    antpols -- List of antenna polarizations (e.g. ['x', 'y'])
    ants -- List of all antenna indices.
    bls -- List of tuples of antenna pairs.
    xants -- list of antennas in the (ant,antpol) format that should be ignored. If, e.g., (81,'y')
            is excluded, (81,'x') cannot be identified as cross-polarized and will be excluded.
    rawMetric -- return the raw power ratio instead of the modified z-score

    Returns:
    mean_Vij_cross_pol_metrics -- a dictionary indexed by (ant,antpol) of the modified z-scores of the
            ratio of mean visibilities, (Vxy+Vyx)/(Vxx+Vyy). Results duplicated in both antpols.
            Very large values are probably cross-polarized.
    """
    # Compute metrics and cross pols only and and same pols only
    samePols = [pol for pol in pols if pol[0] == pol[1]]
    crossPols = [pol for pol in pols if pol[0] != pol[1]]
    full_xants = exclude_partially_excluded_ants(antpols, xants)
    meanVijMetricsSame = mean_Vij_metrics(data, samePols, antpols, ants, bls,
                                          xants=full_xants, rawMetric=True)
    meanVijMetricsCross = mean_Vij_metrics(data, crossPols, antpols, ants, bls,
                                           xants=full_xants, rawMetric=True)

    # Compute the ratio of the cross/same metrics, saving the same value in each antpol
    crossPolRatio = antpol_metric_sum_ratio(ants, antpols, meanVijMetricsCross,
                                            meanVijMetricsSame, xants=full_xants)
    if rawMetric:
        return crossPolRatio
    else:
        return per_antenna_modified_z_scores(crossPolRatio)


def red_corr_cross_pol_metrics(data, pols, antpols, ants, reds, xants=[],
                               rawMetric=False):
    """Calculate modified Z-Score over redundant groups assuming cross polarization.

    Find which antennas are part of visibilities that are significantly better
    correlated with polarization-flipped visibilities in a redundant groupself.
    Returns the modified z-score.

    Arguments:
    data -- data for all polarizations in a format that can support data.get_data(i,j,pol)
    pols -- List of visibility polarizations (e.g. ['xx','xy','yx','yy']).
    antpols -- List of antenna polarizations (e.g. ['x', 'y'])
    ants -- List of all antenna indices.
    reds -- List of lists of tuples of antenna numbers that make up redundant baseline groups.
    xants -- list of antennas in the (ant,antpol) format that should be ignored. If, e.g., (81,'y')
            is excluded, (81,'x') cannot be identified as cross-polarized and will be excluded.
    rawMetric -- return the raw correlation ratio instead of the modified z-score

    Returns:
    redCorrCrossPolMetrics -- a dictionary indexed by (ant,antpol) of the modified z-scores of the
            mean correlation ratio between redundant visibilities and singlely-polarization flipped
            ones. Very large values are probably cross-polarized.
    """
    # Compute metrics for singly flipped pols and just same pols
    full_xants = exclude_partially_excluded_ants(antpols, xants)
    samePols = [pol for pol in pols if pol[0] == pol[1]]
    redCorrMetricsSame = red_corr_metrics(data, samePols, antpols, ants, reds,
                                          xants=full_xants, rawMetric=True)
    redCorrMetricsCross = red_corr_metrics(data, pols, antpols, ants, reds,
                                           xants=full_xants, rawMetric=True, crossPol=True)

    # Compute the ratio of the cross/same metrics, saving the same value in each antpol
    crossPolRatio = antpol_metric_sum_ratio(ants, antpols, redCorrMetricsCross,
                                            redCorrMetricsSame, xants=full_xants)
    if rawMetric:
        return crossPolRatio
    else:
        return per_antenna_modified_z_scores(crossPolRatio)


def average_abs_metrics(metrics1, metrics2):
    """Average the absolute value of two metrics together."""
    if set(metrics1.keys()) != set(metrics2.keys()):
        error_message = ('Metrics being averaged have differnt '
                         '(ant,antpol) keys.')
        raise KeyError(error_message)
    return {key: np.nanmean([np.abs(metrics1[key]), np.abs(metrics2[key])]) for
            key in metrics1.keys()}


def load_antenna_metrics(metricsHDF5Filename):
    """Load cut decisions and metrics from an HDF5 into python dictionary."""
    if metricsHDF5Filename.split('.')[-1] == 'json':
        warnings.warn("JSON-type files can still be read but are no longer "
                      "writen by default.\n"
                      "Write to HDF5 format for future compatibility.")
        return load_json_metrics(metricsHDF5Filename)

    gvars = {'nan': np.nan, 'inf': np.inf, '-inf': -np.inf}
    metric_dict = {}
    with h5py.File(metricsHDF5Filename, 'r') as f:
        header = f['/Header']
        for key in header:
            metric_dict[key] = str(header[key].value)

        metrics = f['/Metrics']
        for key in metrics:
            metric_dict[key] = eval(str(metrics[key].value), gvars)
    return metric_dict


def load_json_metrics(metricsJSONFile):
    """Load cut decisions and metrics from a JSON into python dictionary."""
    with open(metricsJSONFile, 'r') as infile:
        jsonMetrics = json.load(infile)
    gvars = {'nan': np.nan, 'inf': np.inf, '-inf': -np.inf}

    metric_dict = {}
    for key, val in jsonMetrics.items():
        if (key == 'version') or (key == 'history'):
            metric_dict[key] = str(val)
        else:
            metric_dict[key] = eval(str(val), gvars)

    return metric_dict


#######################################################################
# High level functionality for HERA
#######################################################################


class Antenna_Metrics():
    """Container for holding data and meta-data for ant metrics calculations.

    Object for holding relevant visibility data and metadata with interfaces to four
    antenna metrics (two for identifying dead antennas, two for identifying cross-polarized ones),
    an iterative method for identifying one bad antenna at a time while keeping track of all
    metrics, and for writing metrics to a HDF5. Works on raw data from a single observation
    with all four visibility polarizations.
    """

    def __init__(self, dataFileList, reds, fileformat='miriad'):
        """Initilize an Antenna_Metrics object.

        Arguments:
        dataFileList -- List of data filenames of the four different visibility
                        polarizations for the same observation
        reds -- List of lists of tuples of antenna numbers that make up redundant baseline groups
        format -- default 'miriad'. Other options: 'uvfits', 'fhd', 'ms ' (see pyuvdata docs)
        """
        self.data = UVData()
        if fileformat == 'miriad':
            self.data.read_miriad(dataFileList)
        elif fileformat == 'uvfits':
            self.data.read_uvfits(dataFileList)
        elif fileformat == 'fhd':
            self.data.read_fhd(dataFileList)
        else:
            raise ValueError('Unrecognized file format ' + str(fileformat))
        self.ants = self.data.get_ants()
        self.pols = [pol.lower() for pol in self.data.get_pols()]
        self.antpols = [antpol.lower() for antpol in self.data.get_feedpols()]
        self.bls = self.data.get_antpairs()
        self.dataFileList = dataFileList
        self.reds = reds
        self.version_str = hera_qm_version_str
        self.history = ''

        if len(self.antpols) is not 2 or len(self.pols) is not 4:
            raise ValueError('Missing polarization information. pols =' +
                             str(self.pols) + ' and antpols = ' + str(self.antpols))

    def mean_Vij_metrics(self, pols=None, xants=[], rawMetric=False):
        """Local wrapper for mean_Vij_metrics in hera_qm.ant_metrics module."""
        if pols is None:
            pols = self.pols
        return mean_Vij_metrics(self.data, pols, self.antpols, self.ants, self.bls,
                                xants=xants, rawMetric=rawMetric)

    def red_corr_metrics(self, pols=None, xants=[], rawMetric=False, crossPol=False):
        """Local wrapper for red_corr_metrics in hera_qm.ant_metrics module."""
        if pols is None:
            pols = self.pols
        return red_corr_metrics(self.data, pols, self.antpols, self.ants, self.reds,
                                xants=xants, rawMetric=rawMetric, crossPol=crossPol)

    def mean_Vij_cross_pol_metrics(self, xants=[], rawMetric=False):
        """Local wrapper for mean_Vij_cross_pol_metrics in hera_qm.ant_metrics module."""
        return mean_Vij_cross_pol_metrics(self.data, self.pols, self.antpols, self.ants,
                                          self.bls, xants=xants, rawMetric=rawMetric)

    def red_corr_cross_pol_metrics(self, xants=[], rawMetric=False):
        """Local wrapper for red_corr_cross_pol_metrics in hera_qm.ant_metrics module."""
        return red_corr_cross_pol_metrics(self.data, self.pols, self.antpols, self.ants,
                                          self.reds, xants=xants, rawMetric=rawMetric)

    def reset_summary_stats(self):
        """Reset all the internal summary statistics back to empty."""
        self.xants, self.crossedAntsRemoved, self.deadAntsRemoved = [], [], []
        self.removalIter = {}
        self.allMetrics, self.allModzScores = [], []
        self.finalMetrics, self.finalModzScores = {}, {}

    def find_totally_dead_ants(self):
        """Flag antennas whose median autoPower that they are involved in is 0.0.

        These antennas are marked as dead, but they do not appear in recorded antenna
        metrics or zscores. Their removal iteration is -1 (i.e. before iterative flagging).
        """
        autoPowers = compute_median_auto_power_dict(self.data, self.pols, self.reds)
        power_list_by_ant = {(ant, antpol): [] for ant in self.ants for antpol
                             in self.antpols if (ant, antpol) not in self.xants}
        for (ant0, ant1, pol), power in autoPowers.items():
            if (ant0, pol[0]) not in self.xants and (ant1, pol[1]) not in self.xants:
                power_list_by_ant[(ant0, pol[0])].append(power)
                power_list_by_ant[(ant1, pol[1])].append(power)
        for key, val in power_list_by_ant.items():
            if np.median(val) == 0:
                self.xants.append(key)
                self.deadAntsRemoved.append(key)
                self.removalIter[key] = -1

    def _run_all_metrics(self):
        """Designed to be run as part of AntennaMetrics.iterative_antenna_metrics_and_flagging()."""
        # Compute all raw metrics
        meanVij = self.mean_Vij_metrics(xants=self.xants, rawMetric=True)
        redCorr = self.red_corr_metrics(pols=['xx', 'yy'], xants=self.xants, rawMetric=True)
        meanVijXPol = self.mean_Vij_cross_pol_metrics(xants=self.xants, rawMetric=True)
        redCorrXPol = self.red_corr_cross_pol_metrics(xants=self.xants, rawMetric=True)

        # Save all metrics and zscores
        metrics, modzScores = {}, {}
        for metName in ['meanVij', 'redCorr', 'meanVijXPol', 'redCorrXPol']:
            metric = eval(metName)
            metrics[metName] = metric
            modz = per_antenna_modified_z_scores(metric)
            modzScores[metName] = modz
            for key in metric.keys():
                if metName in self.finalMetrics:
                    self.finalMetrics[metName][key] = metric[key]
                    self.finalModzScores[metName][key] = modz[key]
                else:
                    self.finalMetrics[metName] = {key: metric[key]}
                    self.finalModzScores[metName] = {key: modz[key]}
        self.allMetrics.append(metrics)
        self.allModzScores.append(modzScores)

    def iterative_antenna_metrics_and_flagging(self, crossCut=5, deadCut=5,
                                               alwaysDeadCut=10,
                                               verbose=False):
        """Run all four antenna metrics and stores results in self.

        Runs all four metrics:
            Two for dead antennas
            Two for cross-polarized antennas
        Saves the results internally to this this antenna metrics object.

        Arguments:
        crossCut -- Modified z-score cut for most cross-polarized antennas.
                    Default 5 "sigmas".
        deadCut -- Modified z-score cut for most likely dead antennas.
                   Default 5 "sigmas".
        alwaysDeadCut -- Modified z-score cut for definitely dead antennas.
                         Default 10 "sigmas".
            These are all thrown away at once without
            waiting to iteratively throw away only the worst offender.
        """
        self.reset_summary_stats()
        self.find_totally_dead_ants()
        self.crossCut, self.deadCut = crossCut, deadCut,
        self.alwaysDeadCut = alwaysDeadCut

        # Loop over
        for n in range(len(self.antpols) * len(self.ants)):
            self._run_all_metrics()

            # Mostly likely dead antenna
            deadMetrics = average_abs_metrics(self.allModzScores[-1]['meanVij'],
                                              self.allModzScores[-1]['redCorr'])
            worstDeadAnt = max(deadMetrics, key=deadMetrics.get)
            worstDeadCutRatio = np.abs(deadMetrics[worstDeadAnt]) / deadCut

            # Most likely cross-polarized antenna
            crossMetrics = average_abs_metrics(self.allModzScores[-1]['meanVijXPol'],
                                               self.allModzScores[-1]['redCorrXPol'])
            worstCrossAnt = max(crossMetrics, key=crossMetrics.get)
            worstCrossCutRatio = np.abs(crossMetrics[worstCrossAnt]) / crossCut

            # Find the single worst antenna, remove it, log it, and run again
            if worstCrossCutRatio >= worstDeadCutRatio and worstCrossCutRatio >= 1.0:
                for antpol in self.antpols:
                    self.xants.append((worstCrossAnt[0], antpol))
                    self.crossedAntsRemoved.append((worstCrossAnt[0], antpol))
                    self.removalIter[(worstCrossAnt[0], antpol)] = n
                    if verbose:
                        print('On iteration', n, 'we flag', (worstCrossAnt[0], antpol))
            elif worstDeadCutRatio > worstCrossCutRatio and worstDeadCutRatio > 1.0:
                dead_ants = set([worstDeadAnt])
                for ant,metric in deadMetrics.items():
                    if metric > alwaysDeadCut:
                        dead_ants.add(ant)
                for dead_ant in dead_ants:
                    self.xants.append(dead_ant)
                    self.deadAntsRemoved.append(dead_ant)
                    self.removalIter[dead_ant] = n
                    if verbose:
                        print('On iteration', n, 'we flag', dead_ant)
            else:
                break

    def save_antenna_metrics(self, metricsHDF5Filename):
        """Output all meta-metrics and cut decisions to HDF5 file.

        Saves all cut decisions and meta-metrics in an HDF5 that can be loaded
        back into a dictionary using hera_qm.ant_metrics.load_antenna_metrics()
        """
        if not hasattr(self, 'xants'):
            raise KeyError(('Must run AntennaMetrics.'
                            'iterative_antenna_metrics_and_flagging() first.'))

        out_dict = {'xants': str(self.xants)}
        out_dict['crossed_ants'] = str(self.crossedAntsRemoved)
        out_dict['dead_ants'] = str(self.deadAntsRemoved)
        out_dict['final_metrics'] = str(self.finalMetrics)
        out_dict['all_metrics'] = str(self.allMetrics)
        out_dict['final_mod_z_scores'] = str(self.finalModzScores)
        out_dict['all_mod_z_scores'] = str(self.allModzScores)
        out_dict['removal_iteration'] = str(self.removalIter)
        out_dict['cross_pol_z_cut'] = str(self.crossCut)
        out_dict['dead_ant_z_cut'] = str(self.deadCut)
        out_dict['always_dead_ant_z_cut'] = str(self.alwaysDeadCut)
        out_dict['datafile_list'] = str(self.dataFileList)
        out_dict['reds'] = str(self.reds)

        if metricsHDF5Filename.split('.')[-1] == 'json':
            warnings.warn("JSON-type files can still be written "
                          "but are no longer writen by default.\n"
                          "Write to HDF5 format for future compatibility.")

            with open(metricsHDF5Filename, 'w') as outfile:
                json.dump(out_dict, outfile, indent=4)
        else:
            if metricsHDF5Filename.split('.')[-1] != 'hdf5':
                metricsHDF5Filename += '.hdf5'

            with h5py.File(metricsHDF5Filename, 'w') as f:
                header = f.create_group('Header')

                if self.history != '':
                    header['history'] = self.history

                header['version'] = self.version_str

                # Create group for metrics data in file
                mgrp = f.create_group('Metrics')

                for _name in out_dict:
                    _ = mgrp.create_dataset(_name, data=out_dict[_name])

# code for running ant_metrics on a file
def ant_metrics_run(files, args, history):
    """
    Run a series of ant_metrics tests on a given set of input files.

    Args:
       files -- a list of files to run ant metrics on. Can be any of the 4 polarizations
       args -- parsed arguments via argparse.ArgumentParser.parse_args
    Return:
       None

    The funciton will take in a list of files and options. It will run the
    series of ant metrics tests, and produce an HDF5 file containing the relevant
    information. The file list passed in need only contain one of the polarization
    files for a given JD, and the function will look for the other polarizations
    in the same folder. If not all four polarizations are found, a warning is
    generated, since the code assumes all four polarizations are present.
    """
    from hera_cal.omni import aa_to_info
    from hera_cal.utils import get_aa_from_uv

    # check that we were given some files to process
    if len(files) == 0:
        raise AssertionError('Please provide a list of visibility files')

    # define polarizations to look for
    if args.pol == '':
        # default polarization list
        pol_list = ['xx', 'yy', 'xy', 'yx']
    else:
        # assumes polarizations are passed in as comma-separated list, e.g. 'xx,xy,yx,yy'
        pol_list = args.pol.split(',')

    # generate a list of all files to be read in
    fullpol_file_list = utils.generate_fullpol_file_list(files, pol_list)
    if len(fullpol_file_list) == 0:
        raise AssertionError('Could not find all 4 polarizations for any files provided')

<<<<<<< HEAD
    # generate aa object from file
    # N.B.: assumes redunancy information is the same for all files passed in
    first_file = fullpol_file_list[0][0]
    uvd = UVData()
    uvd.read_miriad(first_file)
    aa = get_aa_from_uv(uvd)
    del uvd
=======
    if args.cal is not None:
        import aipy
        # define freqs
        # note that redundancy calculation does not depend on this, so this is just a dummy range
        freqs = np.linspace(0.1, 0.2, num=1024, endpoint=False)
        # process calfile
        aa = aipy.cal.get_aa(args.cal, freqs)
    else:
        # generate aa object from file
        # N.B.: assumes redunancy information is the same for all files passed in
        first_file = fullpol_file_list[0][0]
        uvd = UVData()
        uvd.read_miriad(first_file)
        aa = get_aa_from_uv(uvd)
        del uvd
>>>>>>> cab0bf3d
    info = aa_to_info(aa, pols=[pol_list[-1][0]])
    reds = info.get_reds()

    # do the work
    for jd_list in fullpol_file_list:
        am = Antenna_Metrics(jd_list, reds, fileformat=args.vis_format)
        am.iterative_antenna_metrics_and_flagging(crossCut=args.crossCut, deadCut=args.deadCut,
                                                  alwaysDeadCut=args.alwaysDeadCut, verbose=args.verbose)

        # add history
        am.history = am.history + history

        base_filename = jd_list[0]
        abspath = os.path.abspath(base_filename)
        dirname = os.path.dirname(abspath)
        basename = os.path.basename(base_filename)
        nopol_filename = re.sub('\.{}\.'.format(pol_list[0]), '.', basename)
        if args.metrics_path == '':
            # default path is same directory as file
            metrics_path = dirname
        else:
            metrics_path = args.metrics_path
        metrics_basename = nopol_filename + args.extension
        metrics_filename = os.path.join(metrics_path, metrics_basename)
        am.save_antenna_metrics(metrics_filename)

    return<|MERGE_RESOLUTION|>--- conflicted
+++ resolved
@@ -616,7 +616,6 @@
     if len(fullpol_file_list) == 0:
         raise AssertionError('Could not find all 4 polarizations for any files provided')
 
-<<<<<<< HEAD
     # generate aa object from file
     # N.B.: assumes redunancy information is the same for all files passed in
     first_file = fullpol_file_list[0][0]
@@ -624,23 +623,6 @@
     uvd.read_miriad(first_file)
     aa = get_aa_from_uv(uvd)
     del uvd
-=======
-    if args.cal is not None:
-        import aipy
-        # define freqs
-        # note that redundancy calculation does not depend on this, so this is just a dummy range
-        freqs = np.linspace(0.1, 0.2, num=1024, endpoint=False)
-        # process calfile
-        aa = aipy.cal.get_aa(args.cal, freqs)
-    else:
-        # generate aa object from file
-        # N.B.: assumes redunancy information is the same for all files passed in
-        first_file = fullpol_file_list[0][0]
-        uvd = UVData()
-        uvd.read_miriad(first_file)
-        aa = get_aa_from_uv(uvd)
-        del uvd
->>>>>>> cab0bf3d
     info = aa_to_info(aa, pols=[pol_list[-1][0]])
     reds = info.get_reds()
 
