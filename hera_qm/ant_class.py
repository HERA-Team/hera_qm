--- conflicted
+++ resolved
@@ -321,7 +321,6 @@
 
     return antenna_bounds_checker(relative_slopes, good=good, suspect=suspect, bad=(-np.inf, np.inf))
 
-<<<<<<< HEAD
 def auto_rfi_checker(data, good=(0, 0.1), suspect=(0.1, 0.2), nsig=6, antenna_class=None, flag_threshold=0.1, 
                      kernel_widths=[3, 4, 5], mode='dpss_matrix', filter_centers=[0, -2700e-9, 2700e-9],
                      filter_half_widths=[200e-9, 200e-9, 200e-9], eigenval_cutoff=[1e-9]):
@@ -376,7 +375,6 @@
     flagged_fraction = {bls: np.mean(flags) for bls, flags in antenna_flags.items()}
 
     return antenna_bounds_checker(flagged_fraction, good=good, suspect=suspect, bad=(-np.inf, np.inf))
-=======
 
 def even_odd_zeros_checker(sum_data, diff_data, good=(0, 2), suspect=(2, 8)):
     '''Classifies ant-pols as good, suspect, or bad based on the maximum number of zeros
@@ -428,5 +426,4 @@
             most_zeros[ant] = 0
     
     # run and return classifier
-    return antenna_bounds_checker(most_zeros, good=good, suspect=suspect, bad=(0, np.inf))
->>>>>>> 4f82bc56
+    return antenna_bounds_checker(most_zeros, good=good, suspect=suspect, bad=(0, np.inf))