from __future__ import print_function, division, absolute_import
import numpy as np
import os
from pyuvdata import UVData
from pyuvdata import UVCal
from hera_qm.version import hera_qm_version_str
import json
import warnings

#############################################################################
# Functions for preprocessing data prior to RFI flagging
#############################################################################


def medmin(d):
    '''Calculate the median minus minimum statistic of array.
    Args:
        d (array): 2D data array of the shape (time,frequency).
    Returns:
        (float): medmin statistic.
    '''
    mn = np.min(d, axis=0)
    return 2 * np.median(mn) - np.min(mn)


def medminfilt(d, Kt=8, Kf=8):
    '''Filter an array on scales of Kt,Kf indexes with medmin.
    Args:
        d (array): 2D data array of the shape (time,frequency).
        Kt (int, optional): integer representing box dimension in time to apply statistic.
        Kf (int, optional): integer representing box dimension in frequency to apply statistic.
    Returns:
        array: filtered array with same shape as input array.
    '''
    if Kt > d.shape[0] or Kf > d.shape[1]:
        raise AssertionError('Kernel size exceeds data.')
    d_sm = np.empty_like(d)
    for i in xrange(d.shape[0]):
        for j in xrange(d.shape[1]):
            i0, j0 = max(0, i - Kt), max(0, j - Kf)
            i1, j1 = min(d.shape[0], i + Kt), min(d.shape[1], j + Kf)
            d_sm[i, j] = medmin(d[i0:i1, j0:j1])
    return d_sm


def detrend_deriv(d, dt=True, df=True):
    ''' Detrend array by taking the derivative in either time, frequency
        or both.
    Args:
        d (array): 2D data array of the shape (time,frequency).
        dt (bool, optional): derivative across time bins.
        df (bool, optional): derivative across frequency bins.
    Returns:
        array: detrended array with same shape as input array.
    '''

    if df:
        d_df = np.empty_like(d)
        d_df[:, 1:-1] = (d[:, 1:-1] - .5 * (d[:, :-2] + d[:, 2:])) / np.sqrt(1.5)
        d_df[:, 0] = (d[:, 0] - d[:, 1]) / np.sqrt(2)
        d_df[:, -1] = (d[:, -1] - d[:, -2]) / np.sqrt(2)
    else:
        d_df = d
    if dt:
        d_dt = np.empty_like(d_df)
        d_dt[1:-1] = (d_df[1:-1] - .5 * (d_df[:-2] + d_df[2:])) / np.sqrt(1.5)
        d_dt[0] = (d_df[0] - d_df[1]) / np.sqrt(2)
        d_dt[-1] = (d_df[-1] - d_df[-2]) / np.sqrt(2)
    else:
        d_dt = d
    d2 = np.abs(d_dt)**2
    # model sig as separable function of 2 axes
    sig_f = np.median(d2, axis=0)
    sig_f.shape = (1, -1)
    sig_t = np.median(d2, axis=1)
    sig_t.shape = (-1, 1)
    sig = np.sqrt(sig_f * sig_t / np.median(sig_t))
    # don't divide by zero, instead turn those entries into +inf
    f = np.true_divide(d_dt, sig, where=(np.abs(sig) > 1e-7))
    f = np.where(np.abs(sig) > 1e-7, f, np.inf)
    return f


def detrend_medminfilt(d, Kt=8, Kf=8):
    """Detrend array using medminfilt statistic. See medminfilt.
    Args:
        d (array): data array of the shape (time, frequency) to detrend
        Kt (int): size in time to apply medminfilter over
        Kf (int): size in frequency to apply medminfilter over
    Returns:
         bool array: boolean array of flags
    """
    d_sm = medminfilt(np.abs(d), 2 * Kt + 1, 2 * Kf + 1)
    d_rs = d - d_sm
    d_sq = np.abs(d_rs)**2
    # puts minmed on same scale as average
    sig = np.sqrt(medminfilt(d_sq, 2 * Kt + 1, 2 * Kf + 1)) * (np.sqrt(Kt**2 + Kf**2) / .64)
    # don't divide by zero, instead turn those entries into +inf
    f = np.true_divide(d_rs, sig, where=(np.abs(sig) > 1e-7))
    f = np.where(np.abs(sig) > 1e-7, f, np.inf)
    return f


def detrend_medfilt(d, Kt=8, Kf=8):
    """Detrend array using a median filter.
    Args:
        d (array): data array to detrend.
        K (int, optional): box size to apply medminfilt over
    Returns:
        bool array: boolean array of flags
    """
    # Delay import so scipy is not required for any use of hera_qm
    from scipy.signal import medfilt2d

    if Kt > d.shape[0] or Kf > d.shape[1]:
        raise AssertionError('Kernel size exceeds data.')
    d = np.concatenate([d[Kt - 1::-1], d, d[:-Kt - 1:-1]], axis=0)
    d = np.concatenate([d[:, Kf - 1::-1], d, d[:, :-Kf - 1:-1]], axis=1)
    if np.iscomplexobj(d):
        d_sm_r = medfilt2d(d.real, kernel_size=(2 * Kt + 1, 2 * Kf + 1))
        d_sm_i = medfilt2d(d.imag, kernel_size=(2 * Kt + 1, 2 * Kf + 1))
        d_sm = d_sm_r + 1j * d_sm_i
    else:
        d_sm = medfilt2d(d, kernel_size=(2 * Kt + 1, 2 * Kf + 1))
    d_rs = d - d_sm
    d_sq = np.abs(d_rs)**2
    # puts median on same scale as average
    sig = np.sqrt(medfilt2d(d_sq, kernel_size=(2 * Kt + 1, 2 * Kf + 1)) / .456)
    # don't divide by zero, instead turn those entries into +inf
    f = np.true_divide(d_rs, sig, where=(np.abs(sig) > 1e-7))
    f = np.where(np.abs(sig) > 1e-7, f, np.inf)
    return f[Kt:-Kt, Kf:-Kf]


def flag_xants(uvd, xants):
    """Flag visibilities containing specified antennas.

    Args:
        uvd (UVData object): visibilities to be flagged
        xants (list of ints): antennas to flag
    Returns:
        uvd: UVData object, with flag_array set to True for all
             visibilities containing xants
    """
    # check that we got a UVData object
    if not isinstance(uvd, UVData):
        raise ValueError("First argument to flag_xants must be a UVData object")
    # loop over all antennas in data
    all_ants = uvd.get_ants()
    for ant in all_ants:
        # loop over list of excluded antennas to form baseline pairs
        for xant in xants:
            blts = uvd.antpair2ind(ant, xant)
            uvd.flag_array[blts, :, :, :] = True
            blts = uvd.antpair2ind(xant, ant)
            uvd.flag_array[blts, :, :, :] = True
    return uvd


#############################################################################
# RFI flagging algorithms
#############################################################################

def watershed_flag(d, f=None, sig_init=6, sig_adj=2):
    '''Generates a mask for flags using a watershed algorithm.
    Returns a watershed flagging of an array that is in units of standard
    deviation (i.e. how many sigma the datapoint is from the center).

    Args:
        d (array)[time,freq]: 2D array to perform watershed on.
            d should be in units of standard deviations.
        f (array, optional): input flags. Same size as d.
        sig_init (int): number of sigma to flag above, initially.
        sig_adj (int): number of sigma to flag above for points
            near flagged points.

    Returns:
        bool array: Array of mask values for d.
    '''
    # mask off any points above 'sig' sigma and nan's.
    f1 = np.ma.array(d, mask=np.where(d > sig_init, 1, 0))
    f1.mask |= np.isnan(f1)
    if f is not None:
        f1.mask |= np.array(f)

    # Loop over flagged points and examine adjacent points to see if they exceed sig_adj
    # Start the watershed
    prevx, prevy = 0, 0
    x, y = np.where(f1.mask)
    while x.size != prevx and y.size != prevy:
        prevx, prevy = x.size, y.size
        for dx, dy in [(1, 0), (-1, 0), (0, 1), (0, -1)]:
            xp, yp = (x + dx).clip(0, f1.shape[0] - 1), (y + dy).clip(0, f1.shape[1] - 1)
            i = np.where(d[xp, yp] > sig_adj)[0]  # if sigma > 'sigl'
            f1.mask[xp[i], yp[i]] = 1
            x, y = np.where(f1.mask)
    return f1.mask


def xrfi_simple(d, f=None, nsig_df=6, nsig_dt=6, nsig_all=0):
    '''Flag RFI using derivatives in time and frequency.
    Args:
        d (array): 2D data array of the shape (time, frequency) to flag
        f (array, optional): input flags, defaults to zeros
        nsig_df (float, optional): number of sigma above median to flag in frequency direction
        nsig_dt (float, optional): number of sigma above median to flag in time direction
        nsig_all (float, optional): overall flag above some sigma. Skip if 0.
    Returns:
        bool array: mask array for flagging.
    '''
    if f is None:
        f = np.zeros(d.shape, dtype=np.bool)
    if nsig_df > 0:
        d_df = d[:, 1:-1] - .5 * (d[:, :-2] + d[:, 2:])
        d_df2 = np.abs(d_df)**2
        sig2 = np.median(d_df2, axis=1)
        sig2.shape = (-1, 1)
        f[:, 0] = 1
        f[:, -1] = 1
        f[:, 1:-1] = np.where(d_df2 / sig2 > nsig_df**2, 1, f[:, 1:-1])
    if nsig_dt > 0:
        d_dt = d[1:-1, :] - .5 * (d[:-2, :] + d[2:, :])
        d_dt2 = np.abs(d_dt)**2
        sig2 = np.median(d_dt2, axis=0)
        sig2.shape = (1, -1)
        f[0, :] = 1
        f[-1, :] = 1
        f[1:-1, :] = np.where(d_dt2 / sig2 > nsig_dt**2, 1, f[1:-1, :])
    if nsig_all > 0:
        ad = np.abs(d)
        med = np.median(ad)
        sig = np.sqrt(np.median(np.abs(ad - med)**2))
        f = np.where(ad > med + nsig_all * sig, 1, f)
    return f


def xrfi(d, f=None, Kt=8, Kf=8, sig_init=6, sig_adj=2):
    """Run best rfi excision we have. Uses detrending and watershed algorithms above.
    Args:
        d (array): 2D of data array.
        f (array, optional): input flag array.
        Kt (int, optional): time size for detrending box.
        Kf (int, optional): frequency size for detrending box/
        sig_init (float, optional): initial sigma to flag.
        sig_adj (float, optional): number of sigma to flag adjacent to flagged data (sig_init)

    Returns:
        bool array: array of flags
    """
    try:
        nsig = detrend_medfilt(d, Kt=Kt, Kf=Kf)
        f = watershed_flag(np.abs(nsig), f=f, sig_init=sig_init, sig_adj=sig_adj)
    except AssertionError:
        warnings.warn('Kernel size exceeds data. Flagging all data.')
        f = np.ones_like(d, dtype=np.bool)
    return f


def xrfi_run(indata, args, history):
    """
    Run an RFI-flagging algorithm on a single data file, and optionally calibration files,
    and store results in npz files.

    Args:
       indata -- Either UVData object or data file to run RFI flagging on.
       args -- parsed arguments via argparse.ArgumentParser.parse_args
       history -- history string to include in files
    Return:
       None

    This function will take in a UVData object or  data file and optionally a cal file and
    model visibility file, and run an RFI-flagging algorithm to identify contaminated
    observations. Each set of flagging will be stored, as well as compressed versions.
    """
    if indata is None:
        if (args.model_file is None) and (args.calfits_file is None):
            raise AssertionError('Must provide at least one of: filename, '
                                 'model_file, or calfits_file.')
        warnings.warn('indata is none, not flagging on any data visibilities.')
    elif isinstance(indata, UVData):
        uvd = indata
        if len(args.filename) == 0:
            raise AssertionError('Please provide a filename to go with UVData object. '
                                 'The filename is used in conjunction with "extension" '
                                 'to determine the output filename.')
        else:
            if isinstance(args.filename, str):
                filename = args.filename
            else:
                filename = args.filename[0]
    else:
        # make sure we were given files to process
        if len(indata) == 0:
            if (args.model_file is None) and (args.calfits_file is None):
                raise AssertionError('Must provide at least one of: filename, '
                                     'model_file, or calfits_file.')
            indata = None
            warnings.warn('indata is none, not flagging on any data visibilities.')
        elif len(indata) > 1:
            raise AssertionError('xrfi_run currently only takes a single data file.')
        else:
            filename = indata[0]
            uvd = UVData()
            if args.infile_format == 'miriad':
                uvd.read_miriad(filename)
            elif args.infile_format == 'uvfits':
                uvd.read_uvfits(filename)
            elif args.infile_format == 'fhd':
                uvd.read_fhd(filename)
            else:
                raise ValueError('Unrecognized input file format ' + str(args.infile_format))

    # Compute list of excluded antennas
    if args.ex_ants != '' or args.metrics_json != '':
        # import function from hera_cal
        from hera_cal.omni import process_ex_ants
        xants = process_ex_ants(args.ex_ants, args.metrics_json)

        # Flag the visibilities corresponding to the specified antennas
        uvd = flag_xants(uvd, xants)

    # Flag on full data set
    if indata is not None:
        d_flag_array = vis_flag(uvd, args)

        # Make a "normalized waterfall" to account for data already flagged in file
        d_wf_tot = flags2waterfall(uvd, flag_array=d_flag_array)
        d_wf_prior = flags2waterfall(uvd, flag_array=uvd.flag_array)
        d_wf_norm = normalize_wf(d_wf_tot, d_wf_prior)
        d_wf_t = threshold_flags(d_wf_norm, px_threshold=args.px_threshold,
                                 freq_threshold=args.freq_threshold,
                                 time_threshold=args.time_threshold)

    # Flag on model visibilities
    if args.model_file is not None:
        uvm = UVData()
        if args.model_file_format == 'miriad':
            uvm.read_miriad(args.model_file)
        elif args.model_file_format == 'uvfits':
            uvm.read_uvfits(args.model_file)
        elif args.model_file_format == 'fhd':
            uvm.read_fhd(args.model_file)
        else:
            raise ValueError('Unrecognized input file format ' + str(args.model_file_format))
        if indata is not None:
            if not (np.allclose(np.unique(uvd.time_array), np.unique(uvm.time_array), atol=1e-5, rtol=0) and
                    np.allclose(uvd.freq_array, uvm.freq_array, atol=1., rtol=0)):
                raise ValueError('Time and frequency axes of model vis file must match'
                                 'the data file.')
        m_flag_array = vis_flag(uvm, args)
        m_waterfall = flags2waterfall(uvm, flag_array=m_flag_array)
        m_wf_t = threshold_flags(m_waterfall, px_threshold=args.px_threshold,
                                 freq_threshold=args.freq_threshold,
                                 time_threshold=args.time_threshold)

    # Flag on gain solutions and chisquared values
    if args.calfits_file is not None:
        uvc = UVCal()
        uvc.read_calfits(args.calfits_file)
        if indata is not None:
            if not (np.allclose(np.unique(uvd.time_array), np.unique(uvc.time_array), atol=1e-5, rtol=0) and
                    np.allclose(uvd.freq_array, uvc.freq_array, atol=1., rtol=0)):
                raise ValueError('Time and frequency axes of calfits file must match'
                                 'the data file.')
        g_flag_array, x_flag_array = cal_flag(uvc, args)
        g_waterfall = flags2waterfall(uvc, flag_array=g_flag_array)
        x_waterfall = flags2waterfall(uvc, flag_array=x_flag_array)
        g_wf_t = threshold_flags(g_waterfall, px_threshold=args.px_threshold,
                                 freq_threshold=args.freq_threshold,
                                 time_threshold=args.time_threshold)
        x_wf_t = threshold_flags(x_waterfall, px_threshold=args.px_threshold,
                                 freq_threshold=args.freq_threshold,
                                 time_threshold=args.time_threshold)

    # append to history
    history = 'Flagging command: "' + history + '", Using ' + hera_qm_version_str

    # save output when we're done
    if args.xrfi_path != '':
        # If explicitly given output path, use it. Otherwise use path from data.
        dirname = args.xrfi_path
    if indata is not None:
        if args.xrfi_path == '':
            dirname = os.path.dirname(os.path.abspath(filename))
        basename = os.path.basename(filename)
        outfile = ''.join([basename, args.extension])
        outpath = os.path.join(dirname, outfile)
<<<<<<< HEAD
        np.savez(outpath, flag_array=d_flag_array, waterfall=d_wf_t, baseline_array=uvd.baseline_array,
                 history=history)
=======
        antpos, ants = uvd.get_ENU_antpos(center=True, pick_data_ants=True)
        np.savez(outpath, flag_array=d_flag_array, waterfall=d_wf_t, baseline_array=uvd.baseline_array, 
                 antpairs=uvd.get_antpairs(), polarization_array=uvd.polarization_array, freq_array=uvd.freq_array, 
                 time_array=uvd.time_array, lst_array=uvd.lst_array, antpos=antpos, ants=ants, history=history)
>>>>>>> 397ed2a9
        if (args.summary):
            sum_file = ''.join([basename, args.summary_ext])
            sum_path = os.path.join(dirname, sum_file)
            # Summarize using one of the raw flag arrays
            summarize_flags(uvd, sum_path, flag_array=d_flag_array)
    if args.model_file is not None:
        if args.xrfi_path == '':
            dirname = os.path.dirname(os.path.abspath(args.model_file))
        outfile = ''.join([os.path.basename(args.model_file), args.extension])
        outpath = os.path.join(dirname, outfile)
        np.savez(outpath, flag_array=m_flag_array, waterfall=m_wf_t, baseline_array=uvm.baseline_array,
                 history=history)
    if args.calfits_file is not None:
        # Save flags from gains and chisquareds in separate files
        if args.xrfi_path == '':
            dirname = os.path.dirname(os.path.abspath(args.calfits_file))
        outfile = ''.join([os.path.basename(args.calfits_file), '.g', args.extension])
        outpath = os.path.join(dirname, outfile)
        np.savez(outpath, flag_array=g_flag_array, waterfall=g_wf_t, history=history)
        outfile = ''.join([os.path.basename(args.calfits_file), '.x', args.extension])
        outpath = os.path.join(dirname, outfile)
        np.savez(outpath, flag_array=x_flag_array, waterfall=x_wf_t, history=history)

    return


def vis_flag(uv, args):
    """
    Run an RFI-flagging algorithm on visibility data.

    Args:
        uv -- a UVData object containing visibility data to flag on.
        args -- parsed arguments via argparse.ArgumentParser.parse_args
    Return:
        flag_array -- boolean array of flags, same shape as uv.data_array
    """
    if not isinstance(uv, UVData):
        raise ValueError('First argument to vis_flags must be a UVData object.')
    flag_array = np.zeros_like(uv.flag_array)
    for key, d in uv.antpairpol_iter():
        ind1, ind2, ipol = uv._key2inds(key)
        for ind in [ind1, ind2]:
            if len(ind) == 0:
                continue
            f = uv.flag_array[ind, 0, :, ipol]
            if args.algorithm == 'xrfi_simple':
                flag_array[ind, 0, :, ipol] = xrfi_simple(np.abs(d), f=f,
                                                          nsig_df=args.nsig_df,
                                                          nsig_dt=args.nsig_dt,
                                                          nsig_all=args.nsig_all)
            elif args.algorithm == 'xrfi':
                flag_array[ind, 0, :, ipol] = xrfi(np.abs(d), f=f, Kt=args.kt_size,
                                                   Kf=args.kf_size, sig_init=args.sig_init,
                                                   sig_adj=args.sig_adj)
            else:
                raise ValueError('Unrecognized RFI method ' + str(args.algorithm))
    return flag_array


def cal_flag(uvc, args):
    """
    Run an RFI-flagging algorithm on calibration solutions and quality_array.

    Args:
        uvc -- a UVCal object containing calibration output to flag on.
                Must have cal_type=='gain'
        args -- parsed arguments via argparse.ArgumentParser.parse_args
    Return:
        flag_array -- boolean array of flags, same shape as uvc.gain_array
    """
    if not isinstance(uvc, UVCal):
        raise ValueError('First argument to cal_flags must be a UVCal object.')
    if uvc.cal_type != 'gain':
        raise ValueError('UVCal object must have cal_type=="gain".')

    g_flags = np.zeros_like(uvc.flag_array)
    x_flags = np.zeros_like(uvc.flag_array)

    for ai in range(uvc.Nants_data):
        for pi in range(uvc.Njones):
            # Note transposes are due to freq, time dimensions rather than the
            # expected time, freq
            f = uvc.flag_array[ai, 0, :, :, pi].T
            if args.algorithm == 'xrfi_simple':
                d = np.abs(uvc.gain_array[ai, 0, :, :, pi].T)
                g_flags[ai, 0, :, :, pi] = xrfi_simple(d, f=f, nsig_df=args.nsig_df,
                                                       nsig_dt=args.nsig_dt,
                                                       nsig_all=args.nsig_all).T
                d = np.abs(uvc.quality_array[ai, 0, :, :, pi].T)
                x_flags[ai, 0, :, :, pi] = xrfi_simple(d, f=f, nsig_df=args.nsig_df,
                                                       nsig_dt=args.nsig_dt,
                                                       nsig_all=args.nsig_all).T
            elif args.algorithm == 'xrfi':
                d = np.abs(uvc.gain_array[ai, 0, :, :, pi].T)
                g_flags[ai, 0, :, :, pi] = xrfi(d, f=f, Kt=args.kt_size,
                                                Kf=args.kf_size, sig_init=args.sig_init,
                                                sig_adj=args.sig_adj).T
                d = np.abs(uvc.quality_array[ai, 0, :, :, pi].T)
                x_flags[ai, 0, :, :, pi] = xrfi(d, f=f, Kt=args.kt_size,
                                                Kf=args.kf_size, sig_init=args.sig_init,
                                                sig_adj=args.sig_adj).T
            else:
                raise ValueError('Unrecognized RFI method ' + str(args.algorithm))
    return g_flags, x_flags


def flags2waterfall(uv, flag_array=None):
    """
    Convert a flag array to a 2D waterfall of dimensions (Ntimes, Nfreqs).
    Averages over baselines and polarizations (in the case of visibility data),
    or antennas and jones parameters (in case of calibrationd data).
    Args:
        uv -- A UVData or UVCal object which defines the times and frequencies,
              and supplies the flag_array to convert (if flag_array not specified)
        flag_array -- Optional flag array to convert instead of uv.flag_array.
                      Must have same dimensions as uv.flag_array.
    Returns:
        waterfall -- 2D waterfall of averaged flags, for example fraction of baselines
                     which are flagged for every time and frequency (in case of UVData input)
                     Size is (Ntimes, Nfreqs).
    """
    if not isinstance(uv, (UVData, UVCal)):
        raise ValueError('flags2waterfall() requires a UVData or UVCal object as '
                         'the first argument.')
    if flag_array is None:
        flag_array = uv.flag_array
    if uv.flag_array.shape != flag_array.shape:
        raise ValueError('Flag array must align with UVData or UVCal object.')

    if isinstance(uv, UVCal):
        waterfall = np.mean(flag_array, axis=(0, 1, 4)).T
    else:
        waterfall = np.zeros((uv.Ntimes, uv.Nfreqs))
        for i, t in enumerate(np.unique(uv.time_array)):
            waterfall[i, :] = np.mean(flag_array[uv.time_array == t, 0, :, :],
                                      axis=(0, 2))

    return waterfall


def waterfall2flags(waterfall, uv):
    """
    Broadcasts a 2D waterfall of dimensions (Ntimes, Nfreqs) to a full flag array,
    defined by a UVData or UVCal object.
    Args:
        waterfall -- 2D waterfall of flags of size (Ntimes, Nfreqs).
        uv -- A UVData or UVCal object which defines the times and frequencies.
    Returns:
        flag_array -- Flag array of dimensions defined by uv which copies the values
                      of waterfall across the extra dimensions (baselines/antennas, pols)
    """
    if not isinstance(uv, (UVData, UVCal)):
        raise ValueError('waterfall2flags() requires a UVData or UVCal object as '
                         'the second argument.')
    if waterfall.shape != (uv.Ntimes, uv.Nfreqs):
        raise ValueError('Waterfall dimensions do not match data. Cannot broadcast.')
    if isinstance(uv, UVCal):
        flag_array = np.tile(waterfall.T[np.newaxis, np.newaxis, :, :, np.newaxis],
                             (uv.Nants_data, uv.Nspws, 1, 1, uv.Njones))
    elif isinstance(uv, UVData):
        flag_array = np.zeros_like(uv.flag_array)
        for i, t in enumerate(np.unique(uv.time_array)):
            flag_array[uv.time_array == t, :, :, :] = waterfall[i, np.newaxis, :, np.newaxis]

    return flag_array


def normalize_wf(wf, wfp):
    """ Normalize waterfall to account for data already flagged.
    Args:
        wf -- Waterfall of fractional flags.
        wfp -- Waterfall of prior fractional flags. Size must match wf.
    Returns:
        wf_norm -- Waterfall of fractional flags which were not flagged prior.
                   Note if wfp[i, j] == 1, then wf_norm[i, j] will be NaN.
    """
    if wf.shape != wfp.shape:
        raise AssertionError('waterfall and prior waterfall must be same shape.')
    wf_norm = (wf - wfp) / (np.ones_like(wf) - wfp)
    return wf_norm


def threshold_flags(wf, px_threshold=0.2, freq_threshold=0.5, time_threshold=0.05):
    """ Threshold flag waterfall at each pixel, as well as averages across time and frequency
    Args:
        wf -- Waterfall of fractional flags. Size (Ntimes, Nfreqs)
        px_threshold -- Fraction of flags required to threshold the pixel. Default is 0.2.
        freq_threshold -- Fraction of channels required to flag all channels at a
                          single time. Default is 0.5.
        time_threshold -- Fraction of times required to flag all times at a
                          single frequency channel. Default is 0.05.

    Return:
        wf_t -- thresholded waterfall. Boolean array, same shape as wf.
    """
    wf_t = np.zeros(wf.shape, dtype=bool)
    spec = np.nanmean(wf, axis=0)
    wf_t[:, spec > time_threshold] = True
    tseries = np.nanmean(wf, axis=1)
    wf_t[tseries > freq_threshold, :] = True
    wf_t[wf > px_threshold] = True
    wf_t[np.isnan(wf)] = True  # Flag anything that was completely flagged in prior.
    return wf_t


def summarize_flags(uv, outfile, flag_array=None, prior_flags=None):
    """ Collapse several dimensions of a UVData flag array to summarize.
    Args:
        uv -- UVData object containing flag_array to be summarized
        outfile -- filename for output npz file
        flag_array -- (optional) use alternative flag_array (rather than uv.flag_array).
        prior_flags -- (optional) exclude prior flag array when calculating averages.

    Return:
        Writes an npz file to disk containing summary info. The keys are:
            waterfall - ndarray (Ntimes, Nfreqs, Npols) of rfi flags, averaged
                        over all baselines in the file.
            tmax - ndarray (Nfreqs, Npols) of max rfi fraction along time dimension.
            tmin - ndarray (Nfreqs, Npols) of min rfi fraction along time dimension.
            tmean - ndarray (Nfreqs, Npols) of average rfi fraction along time dimension.
            tstd - ndarray (Nfreqs, Npols) of standard deviation rfi fraction
                   along time dimension.
            tmedian - ndarray (Nfreqs, Npols) of median rfi fraction along time dimension.
            fmax - ndarray (Ntimes, Npols) of max rfi fraction along freq dimension.
            fmin - ndarray (Ntimes, Npols) of min rfi fraction along freq dimension.
            fmean - ndarray (Ntimes, Npols) of average rfi fraction along freq dimension.
            fstd - ndarray (Ntimes, Npols) of standard deviation rfi fraction
                   along freq dimension.
            fmedian - ndarray (Ntimes, Npols) of median rfi fraction along freq dimension.
            freqs - ndarray (Nfreqs) of frequencies in observation (Hz).
            times - ndarray (Ntimes) of times in observation (julian date).
            pols - ndarray (Npols) of polarizations in data (string format).
            version - Version string including git information.
    """
    import pyuvdata.utils as uvutils

    if flag_array is None:
        flag_array = uv.flag_array
    if prior_flags is None:
        prior_flags = np.zeros_like(flag_array)
    # Average across bls for given time
    waterfall = np.zeros((uv.Ntimes, uv.Nfreqs, uv.Npols))
    prior_wf = np.zeros_like(waterfall)
    unit_wf = np.ones_like(prior_wf)
    waterfall_weight = np.zeros(uv.Ntimes)
    times = np.unique(uv.time_array)
    for ti, time in enumerate(times):
        ind = np.where(uv.time_array == time)[0]
        waterfall_weight[ti] = len(ind)
        waterfall[ti, :, :] = np.mean(flag_array[ind, 0, :, :], axis=0)
        prior_wf[ti, :, :] = np.mean(prior_flags[ind, 0, :, :], axis=0)
    # Normalize waterfall to account for data already flagged in file
    waterfall = (waterfall - prior_wf) / (unit_wf - prior_wf)
    # Calculate stats across time
    tmax = np.max(waterfall, axis=0)
    tmin = np.min(waterfall, axis=0)
    tmean = np.average(waterfall, axis=0, weights=waterfall_weight)
    tstd = np.sqrt(np.average((waterfall - tmean[np.newaxis, :, :])**2,
                              axis=0, weights=waterfall_weight))
    tmedian = np.median(waterfall, axis=0)
    # Calculate stats across frequency
    fmax = np.max(waterfall, axis=1)
    fmin = np.min(waterfall, axis=1)
    fmean = np.mean(waterfall, axis=1)  # no weights - all bls have all channels
    fstd = np.std(waterfall, axis=1)
    fmedian = np.median(waterfall, axis=1)
    # Some meta info
    freqs = uv.freq_array[0, :]
    pols = uvutils.polnum2str(uv.polarization_array)
    # Store data in npz
    np.savez(outfile, waterfall=waterfall, tmax=tmax, tmin=tmin, tmean=tmean,
             tstd=tstd, tmedian=tmedian, fmax=fmax, fmin=fmin, fmean=fmean,
             fstd=fstd, fmedian=fmedian, freqs=freqs, times=times, pols=pols,
             version=hera_qm_version_str)


def xrfi_apply(filename, args, history):
    """
    Read in a flag array and optionally several waterfall flags, and insert into
    a data file.

    Args:
        filename -- Data file in which update flag array.
        args -- parsed arguments via argparse.ArgumentParser.parse_args
        history -- history string to include in files
    Return:
        None
    """
    # make sure we were given files to process
    if len(filename) == 0:
        raise AssertionError('Please provide a visibility file')
    if len(filename) > 1:
        raise AssertionError('xrfi_apply currently only takes a single data file.')
    filename = filename[0]
    uvd = UVData()
    if args.infile_format == 'miriad':
        uvd.read_miriad(filename)
    elif args.infile_format == 'uvfits':
        uvd.read_uvfits(filename)
    elif args.infile_format == 'fhd':
        uvd.read_fhd(filename)
    else:
        raise ValueError('Unrecognized input file format ' + str(args.infile_format))

    # Read in flag file
    waterfalls = []
    flag_history = ''
    if args.flag_file is not None:
        d = np.load(args.flag_file)
        flag_array = d['flag_array']
        if flag_array.shape != uvd.flag_array.shape:
            raise ValueError('Flag array in ' + args.flag_file + ' does not match '
                             'shape of flag array in data file ' + filename + '.')
        flag_history += str(d['history'])
        try:
            # Flag file itself may contain a waterfall
            waterfalls.append(d['waterfall'])
        except KeyError:
            pass
    else:
        flag_array = np.zeros_like(uvd.flag_array)

    # Read in waterfalls
    if args.waterfalls is not None:
        for wfile in args.waterfalls.split(','):
            d = np.load(wfile)
            if (len(waterfalls) > 0 and d['waterfall'].shape != waterfalls[0].shape):
                raise ValueError('Not all waterfalls have the same shape, cannot combine.')
            waterfalls.append(d['waterfall'])
            if str(d['history']) not in flag_history:
                # Several files may come from same command. Cut down on repeated info.
                flag_history += str(d['history'])

    if len(waterfalls) > 0:
        wf_full = sum(waterfalls).astype(bool)  # Union all waterfalls
        flag_array += waterfall2flags(wf_full, uvd)  # Combine with flag array
    else:
        wf_full = None

    # Finally, add the flag array to the flag array in the data
    uvd.flag_array += flag_array
    # append to history
    uvd.history = uvd.history + flag_history + history

    # save output when we're done
    if args.xrfi_path == '':
        # default to the same directory
        abspath = os.path.abspath(filename)
        dirname = os.path.dirname(abspath)
    else:
        dirname = args.xrfi_path
    basename = os.path.basename(filename)
    outfile = ''.join([basename, args.extension])
    outpath = os.path.join(dirname, outfile)
    if args.outfile_format == 'miriad':
        uvd.write_miriad(outpath, clobber=args.overwrite)
    elif args.outfile_format == 'uvfits':
        if os.path.exists(outpath) and not args.overwrite:
            raise ValueError('File exists: skipping')
        uvd.write_uvfits(outpath, force_phase=True, spoof_nonessential=True)
    else:
        raise ValueError('Unrecognized output file format ' + str(args.outfile_format))
    if args.output_npz:
        # Save an npz with the final flag array and waterfall and relevant metadata
        outpath = outpath + args.out_npz_ext
        antpos, ants = uvd.get_ENU_antpos(center=True, pick_data_ants=True)
        np.savez(outpath, flag_array=uvd.flag_array, waterfall=wf_full, antpairs=uvd.get_antpairs(), 
                 polarization_array=uvd.polarization_array, freq_array=uvd.freq_array, 
                 time_array=uvd.time_array, lst_array=uvd.lst_array, antpos=antpos, ants=ants, 
                 history=flag_history + history)<|MERGE_RESOLUTION|>--- conflicted
+++ resolved
@@ -385,15 +385,10 @@
         basename = os.path.basename(filename)
         outfile = ''.join([basename, args.extension])
         outpath = os.path.join(dirname, outfile)
-<<<<<<< HEAD
-        np.savez(outpath, flag_array=d_flag_array, waterfall=d_wf_t, baseline_array=uvd.baseline_array,
-                 history=history)
-=======
         antpos, ants = uvd.get_ENU_antpos(center=True, pick_data_ants=True)
         np.savez(outpath, flag_array=d_flag_array, waterfall=d_wf_t, baseline_array=uvd.baseline_array, 
                  antpairs=uvd.get_antpairs(), polarization_array=uvd.polarization_array, freq_array=uvd.freq_array, 
                  time_array=uvd.time_array, lst_array=uvd.lst_array, antpos=antpos, ants=ants, history=history)
->>>>>>> 397ed2a9
         if (args.summary):
             sum_file = ''.join([basename, args.summary_ext])
             sum_path = os.path.join(dirname, sum_file)
