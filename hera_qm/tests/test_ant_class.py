--- conflicted
+++ resolved
@@ -197,7 +197,6 @@
     for ant in {(65, 'Jnn'), (116, 'Jee'), (93, 'Jnn'), (65, 'Jee'), (93, 'Jee'), (116, 'Jnn')}:
         assert ant in auto_slope_class.bad_ants
 
-<<<<<<< HEAD
 def test_auto_rfi_checker():
     hd = io.HERADataFastReader(DATA_PATH + '/zen.2459122.49827.sum.downselected.uvh5')
     data, _, _ = hd.read(read_flags=False, read_nsamples=False)
@@ -229,7 +228,6 @@
     for ant in auto_class.ants:
         if ant not in [(36, 'Jee'), (83, 'Jee')] and ant not in auto_class.bad_ants:
             assert ant in auto_rfi_class.good_ants
-=======
 
 def test_even_odd_zeros_checker():
     even, odd = {}, {}
@@ -252,5 +250,4 @@
     assert zeros_class[0, 'Jee'] == 'suspect'
     assert zeros_class[1, 'Jee'] == 'good'
     assert zeros_class[2, 'Jee'] == 'good'
-    assert zeros_class[3, 'Jee'] == 'bad'
->>>>>>> 4f82bc56
+    assert zeros_class[3, 'Jee'] == 'bad'