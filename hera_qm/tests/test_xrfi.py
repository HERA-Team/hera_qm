import unittest
import nose.tools as nt
import glob
import os
import shutil
import hera_qm.xrfi as xrfi
import numpy as np
import pylab as plt
import hera_qm.tests as qmtest
<<<<<<< HEAD
from inspect import getargspec

=======
import hera_qm.utils as utils
from hera_qm.data import DATA_PATH
>>>>>>> e725962a

np.random.seed(0)

SIZE = 100
VERBOSE = False
PLOT = False


def get_accuracy(f, rfi, verbose=VERBOSE):
    correctly_flagged = np.average(f[rfi])
    m = f.copy()
    m[rfi] = 0
    false_positive = float(np.sum(m)) / (m.size - len(rfi[0]))
    if verbose:
        print '\t Found RFI: %1.3f\n\t False Positive: %1.3f' % (correctly_flagged, false_positive)
    return correctly_flagged, false_positive


def fake_flags(SIZE):
    fakeflags = np.random.randint(0, 2, size=(SIZE, SIZE)).astype(bool)
    return fakeflags


def plot_waterfall(data, f, mx=10, drng=10, mode='lin'):
    if not PLOT:
        return
    plt.subplot(121)
    plt.imshow(np.abs(data), aspect='auto', cmap='jet')
    capo.plot.waterfall(data, mode='lin', mx=10, drng=10)
    plt.colorbar()
    plt.subplot(122)
    capo.plot.waterfall(f, mode='lin', mx=10, drng=10)
    plt.imshow(f, aspect='auto', cmap='jet')
    plt.colorbar()
    plt.show()


def plot_result(f, rfi):
    if not PLOT:
        return
    plt.plot(rfi[0], rfi[1], 'ko')
    fi = np.where(f)
    plt.plot(fi[0], fi[1], 'r.')
    plt.show()


class Template():

    def setUp(self):
        raise unittest.SkipTest  # setUp has to be overridden to actually run a test
    rfi_gen = None  # Need to override this for each TestCase, usually in setUp

    def _run_test(self, func, arg, correct_flag, false_positive, nsig=5, fmode=False):
        for data, rfi in self.rfi_gen():
            try:
                f = func(data, *arg)
            except:
                # ValueError check to make sure kernel size isn't too big
                self.assertRaises(ValueError, func, data, *arg)
                f = fake_flags(SIZE)
            if VERBOSE:
                print self.__class__, func.__name__
            f = np.where(f > nsig, 1, 0)
            cf, fp = get_accuracy(f, rfi)
            if PLOT:
                plot_waterfall(data, f)
                plot_result(f, rfi)
            if fmode:
                if VERBOSE:
                    print 'In failure mode now.'
                try:
                    self.assertLessEqual(cf, correct_flag)
                except AssertionError:
                    self.assertGreaterEqual(fp, false_positive)

            else:
                self.assertGreaterEqual(cf, correct_flag)
                self.assertLessEqual(fp, false_positive)
    ans = {
        'detrend_deriv': [(.9, .6, .6), (.1, .005, .005)],
        'detrend_medfilt': [(.9, .9, .9, 0.), (.01, .01, .01, .8)],
        'detrend_medminfilt': [(.97, .95, .95, 0.), (.5, .5, .5, .8)],
        'xrfi_simple': [(.99, .99), (.01, .01)],
        'xrfi': (.99, .01),
        'watershed': [(.9, .9), (.1, .1)],
    }

    # mode determines whether a specific test should fail, and inverts the assertions
    # for percentage of correct and false positive flags

    mode = {
        'detrend_deriv': [False, False, False],
        'detrend_medfilt': [False, False, False, True],
        'detrend_medminfilt': [False, False, False, True],
        'xrfi_simple': [False, False],
        'xrfi': False,
        'watershed': [False, True],
    }
    # detrend_medfilt,detrend_medminfilt fails in final case because kernel size > data size
    # watershed fails by default in the second case due to purposefully being supplied incorrect flags

    def test_detrend_deriv(self):
        cf, fp = self.ans['detrend_deriv']
        args = [(True, True), (True, False), (False, True)]
        mode = self.mode['detrend_deriv']
        for i in range(3):
            self._run_test(xrfi.detrend_deriv, args[i], cf[i], fp[i], nsig=4,
                           fmode=mode[i])

    def test_detrend_medfilt(self):
        cf, fp = self.ans['detrend_medfilt']
        argsList = [(8, 8), (7, 9), (9, 7), (1000, 1000)]
        for i in range(4):
            self._run_test(xrfi.detrend_medfilt, argsList[i], cf[i], fp[i], nsig=4)

    def test_detrend_medminfilt(self):
        cf, fp = self.ans['detrend_medminfilt']
        argsList = [(8, 8), (7, 9), (9, 7), (1000, 1000)]
        mode = self.mode['detrend_medminfilt']
        for i in range(4):
            self._run_test(xrfi.detrend_medminfilt, argsList[i], cf[i], fp[i], nsig=4, fmode=mode[i])

    def test_xrfi_simple(self):
        cf, fp = self.ans['xrfi_simple']
        args = getargspec(xrfi.xrfi_simple).defaults
        fflags = fake_flags(SIZE)
        argsList = [args, (fflags, 6, 6, 1)]
        fmode = [False, True]
        for i in range(2):
            self._run_test(xrfi.xrfi_simple, argsList[i], cf[i], fp[i], nsig=.5, fmode=fmode[i])

    def test_xrfi(self):
        cf, fp = self.ans['xrfi']
        args = getargspec(xrfi.xrfi).defaults
        self._run_test(xrfi.xrfi, args, cf, fp, nsig=.5)

    def test_watershed(self):
        cf, fp = self.ans['watershed']
        args = getargspec(xrfi.watershed_flag).defaults
        fflags = fake_flags(SIZE)
        argsList = [args, (fflags, 6, 2)]
        mode = self.mode['watershed']
        for i in range(2):
            self._run_test(xrfi.watershed_flag, argsList[i], cf[i], fp[i], nsig=.5, fmode=mode[i])


class TestSparseScatter(Template, unittest.TestCase):

    def setUp(self):
        RFI = 50
        NTRIALS = 10
        NSIG = 10

        def rfi_gen():
            for i in xrange(NTRIALS):
                data = np.array(qmtest.real_noise((SIZE, SIZE)))
                rfi = (np.random.randint(SIZE, size=RFI),
                       np.random.randint(SIZE, size=RFI))
                data[rfi] = NSIG
                yield data, rfi
            return
        self.rfi_gen = rfi_gen
        self.mode['detrend_deriv'] = [False, False, False]
        self.mode['detrend_medminfilt'] = [False, False, False, True]
        self.mode['watershed'] = [False, True]


class TestDenseScatter(Template, unittest.TestCase):

    def setUp(self):
        RFI = 1000
        NTRIALS = 10
        NSIG = 10

        def rfi_gen():
            for i in xrange(NTRIALS):
                data = qmtest.real_noise((SIZE, SIZE))
                rfi = (np.random.randint(SIZE, size=RFI),
                       np.random.randint(SIZE, size=RFI))
                data[rfi] = NSIG
                yield data, rfi
            return
        self.rfi_gen = rfi_gen
        self.ans['detrend_deriv'] = [(.33, .33, .33), (.1, .1, .1)]
        self.ans['xrfi_simple'] = [(.90, .90), (.1, .1)]
        self.mode['detrend_deriv'] = [False, False, False]
        self.mode['detrend_medminfilt'] = [False, False, False, True]
        self.mode['watershed'] = [False, True]


class TestCluster(Template, unittest.TestCase):

    def setUp(self):
        RFI = 10
        NTRIALS = 10
        NSIG = 10

        def rfi_gen():
            for i in xrange(NTRIALS):
                data = qmtest.real_noise((SIZE, SIZE))
                x, y = (np.random.randint(SIZE - 1, size=RFI),
                        np.random.randint(SIZE - 1, size=RFI))
                x = np.concatenate([x, x, x + 1, x + 1])
                y = np.concatenate([y, y + 1, y, y + 1])
                rfi = (np.array(x), np.array(y))
                data[rfi] = NSIG
                yield data, rfi
            return
        self.rfi_gen = rfi_gen
        self.ans['xrfi_simple'] = [(.39, .39), (.1, .1)]
        self.ans['detrend_deriv'] = [(-.05, -.05, -.05), (.1, .1, .1)]
        self.mode['detrend_deriv'] = [False, False, False]
        self.mode['detrend_medminfilt'] = [False, False, False, True]
        self.mode['watershed'] = [False, True]


class TestLines(Template, unittest.TestCase):

    def setUp(self):
        RFI = 3
        NTRIALS = 10
        NSIG = 10

        def rfi_gen():
            for i in xrange(NTRIALS):
                data = qmtest.real_noise((SIZE, SIZE))
                x, y = (np.random.randint(SIZE, size=RFI),
                        np.random.randint(SIZE, size=RFI))
                mask = np.zeros_like(data)
                mask[x] = 1
                mask[:, y] = 1
                data += mask * NSIG
                yield data, np.where(mask)
            return
        self.rfi_gen = rfi_gen
        self.ans['detrend_deriv'] = [(.9, .3, .3), (0.1, 0.1, 0.1)]
        self.ans['xrfi_simple'] = [(.75, .75), (.1, .1)]
        self.ans['xrfi'] = (.97, .01)
        self.mode['detrend_deriv'] = [True, True, True]
        self.mode['detrend_medminfilt'] = [False, False, False, True]
        self.mode['watershed'] = [False, True]


class TestBackground(Template, unittest.TestCase):

    def setUp(self):
        RFI = 50
        NTRIALS = 10
        NSIG = 10

        def rfi_gen():
            for i in xrange(NTRIALS):
                sin_t = np.sin(np.linspace(0, 2 * np.pi, SIZE))
                sin_t.shape = (-1, 1)
                sin_f = np.sin(np.linspace(0, 4 * np.pi, SIZE))
                sin_f.shape = (1, -1)
                data = 5 * sin_t * sin_f + qmtest.real_noise((SIZE, SIZE))
                rfi = (np.random.randint(SIZE, size=RFI),
                       np.random.randint(SIZE, size=RFI))
                data[rfi] = NSIG
                yield data, rfi
            return
        self.rfi_gen = rfi_gen
<<<<<<< HEAD
        self.ans['detrend_deriv'] = [(.83, .83, .83), (.1, .1, .1)]
        self.ans['detrend_medminfilt'] = [(.2, .3, .3, 0.), (.1, .1, .1, .8)]
        self.ans['xrfi'] = (.7, .1)
        self.ans['xrfi_simple'] = [(.90, .90), (.1, .1)]
        self.mode['detrend_deriv'] = [False, False, True]
        self.mode['detrend_medminfilt'] = [False, False, False, True]
        self.mode['watershed'] = [True, True]
=======
        self.ans['detrend_deriv'] = (.83, .1)
        self.ans['detrend_medminfilt'] = (.2, .1)
        self.ans['xrfi'] = (.75, .1)
        self.ans['xrfi_simple'] = (.90, .1)

class TestXrfiRun(object):
    def test_xrfi_run_xrfi(self):
        # get options object
        o = utils.get_metrics_OptionParser('xrfi')
        opt0 = "--infile_format=miriad"
        opt1 = "--outfile_format=miriad"
        opt2 = "--extension=R"
        opt3 = "--xrfi_path={}".format(os.path.join(DATA_PATH, 'test_output'))
        opt4 = "--algorithm=xrfi"
        opt5 = "--k_size=2"
        opt6 = "--sig_init=6"
        opt7 = "--sig_adj=2"
        options = ' '.join([opt0, opt1, opt2, opt3, opt4, opt5, opt6, opt7])

        # test running with no files
        cmd = ' '.join([options, ''])
        opts, args = o.parse_args(cmd.split())
        history = cmd
        nt.assert_raises(AssertionError, xrfi.xrfi_run, args, opts, history)

        # test running on our test data
        xx_file = os.path.join(DATA_PATH, 'zen.2457698.40355.xx.HH.uvcAA')
        dest_file = os.path.join(DATA_PATH, 'test_output', 'zen.2457698.40355.xx.HH.uvcAAR')
        if os.path.exists(dest_file):
            shutil.rmtree(dest_file)
        cmd = ' '.join([options, xx_file])
        opts, args = o.parse_args(cmd.split())
        history = cmd
        xrfi.xrfi_run(args, opts, cmd)
        nt.assert_true(os.path.exists(dest_file))

    def test_xrfi_run_xrfi_simple(self):
        # get options object
        o = utils.get_metrics_OptionParser('xrfi')
        opt0 = "--infile_format=miriad"
        opt1 = "--outfile_format=miriad"
        opt2 = "--extension=R"
        opt3 = "--xrfi_path={}".format(os.path.join(DATA_PATH, 'test_output'))
        opt4 = "--algorithm=xrfi_simple"
        opt5 = "--nsig_dt=6"
        opt6 = "--nsig_df=6"
        options = ' '.join([opt0, opt1, opt2, opt3, opt4, opt5, opt6])

        # test running with no files
        cmd = ' '.join([options, ''])
        opts, args = o.parse_args(cmd.split())
        nt.assert_raises(AssertionError, xrfi.xrfi_run, args, opts, cmd)

        # test running on our test data
        xx_file = os.path.join(DATA_PATH, 'zen.2457698.40355.xx.HH.uvcAA')
        dest_file = os.path.join(DATA_PATH, 'test_output', 'zen.2457698.40355.xx.HH.uvcAAR')
        if os.path.exists(dest_file):
            shutil.rmtree(dest_file)
        cmd = ' '.join([options, xx_file])
        opts, args = o.parse_args(cmd.split())
        xrfi.xrfi_run(args, opts, cmd)
        nt.assert_true(os.path.exists(dest_file))

    def test_xrfi_run_errors(self):
        # test code to read different file formats
        # these will raise errors
        o = utils.get_metrics_OptionParser('xrfi')
        opt0 = "--infile_format=uvfits"
        xx_file = os.path.join(DATA_PATH, 'zen.2457698.40355.xx.HH.uvcAA')
        cmd = ' '.join([opt0, xx_file])
        opts, args = o.parse_args(cmd.split())
        nt.assert_raises(IOError, xrfi.xrfi_run, args, opts, cmd)

        opt0 = "--infile_format=fhd"
        cmd = ' '.join([opt0, xx_file])
        opts, args = o.parse_args(cmd.split())
        nt.assert_raises(StandardError, xrfi.xrfi_run, args, opts, cmd)

        opt0 = "--infile_format=ms"
        cmd = ' '.join([opt0, xx_file])
        opts, args = o.parse_args(cmd.split())
        nt.assert_raises(RuntimeError, xrfi.xrfi_run, args, opts, cmd)

        opt0 = "--infile_format=blah"
        cmd = ' '.join([opt0, xx_file])
        opts, args = o.parse_args(cmd.split())
        nt.assert_raises(ValueError, xrfi.xrfi_run, args, opts, cmd)

        # choose an invalid alrogithm
        opt0 = "--infile_format=miriad"
        opt1 = "--algorithm=foo"
        options = ' '.join([opt0, opt1])
        cmd = ' '.join([options, xx_file])
        opts, args = o.parse_args(cmd.split())
        nt.assert_raises(ValueError, xrfi.xrfi_run, args, opts, cmd)

        # choose an invalid output format
        opt0 = "--infile_format=miriad"
        opt1 = "--outfile_format=blah"
        opt2 = "--algorithm=xrfi_simple"
        options = ' '.join([opt0, opt1, opt2])
        xx_file = os.path.join(DATA_PATH, 'zen.2457698.40355.xx.HH.uvcAA')
        cmd = ' '.join([options, xx_file])
        opts, args = o.parse_args(cmd.split())
        nt.assert_raises(ValueError, xrfi.xrfi_run, args, opts, cmd)

    def test_xrfi_run_output_options(self):
        # test different output options
        o = utils.get_metrics_OptionParser('xrfi')

        # test writing uvfits
        opt0 = "--infile_format=miriad"
        opt1 = "--outfile_format=uvfits"
        opt2 = "--extension=.uvfits"
        opt3 = "--xrfi_path={}".format(os.path.join(DATA_PATH, 'test_output'))
        opt4 = "--algorithm=xrfi_simple"
        options = ' '.join([opt0, opt1, opt2, opt3, opt4])
        xx_file = os.path.join(DATA_PATH, 'zen.2457698.40355.xx.HH.uvcAA')
        dest_file = os.path.join(DATA_PATH, 'test_output', 'zen.2457698.40355.xx.HH.uvcAA.uvfits')
        if os.path.exists(dest_file):
            os.remove(dest_file)
        cmd = ' '.join([options, xx_file])
        opts, args = o.parse_args(cmd.split())
        xrfi.xrfi_run(args, opts, cmd)
        nt.assert_true(os.path.exists(dest_file))

        # test writing to same directory
        opt0 = "--infile_format=miriad"
        opt1 = "--outfile_format=miriad"
        opt2 = "--extension=R"
        opt3 = "--algorithm=xrfi_simple"
        options = ' '.join([opt0, opt1, opt2, opt3])
        xx_file = os.path.join(DATA_PATH, 'zen.2457698.40355.xx.HH.uvcAA')
        dest_file = os.path.join(DATA_PATH, 'zen.2457698.40355.xx.HH.uvcAAR')
        if os.path.exists(dest_file):
            shutil.rmtree(dest_file)
        cmd = ' '.join([options, xx_file])
        opts, args = o.parse_args(cmd.split())
        xrfi.xrfi_run(args, opts, cmd)
        nt.assert_true(os.path.exists(dest_file))
        # clean up
        shutil.rmtree(dest_file)

>>>>>>> e725962a

if __name__ == '__main__':
    unittest.main()<|MERGE_RESOLUTION|>--- conflicted
+++ resolved
@@ -7,13 +7,9 @@
 import numpy as np
 import pylab as plt
 import hera_qm.tests as qmtest
-<<<<<<< HEAD
 from inspect import getargspec
-
-=======
 import hera_qm.utils as utils
 from hera_qm.data import DATA_PATH
->>>>>>> e725962a
 
 np.random.seed(0)
 
@@ -277,7 +273,6 @@
                 yield data, rfi
             return
         self.rfi_gen = rfi_gen
-<<<<<<< HEAD
         self.ans['detrend_deriv'] = [(.83, .83, .83), (.1, .1, .1)]
         self.ans['detrend_medminfilt'] = [(.2, .3, .3, 0.), (.1, .1, .1, .8)]
         self.ans['xrfi'] = (.7, .1)
@@ -285,12 +280,8 @@
         self.mode['detrend_deriv'] = [False, False, True]
         self.mode['detrend_medminfilt'] = [False, False, False, True]
         self.mode['watershed'] = [True, True]
-=======
-        self.ans['detrend_deriv'] = (.83, .1)
-        self.ans['detrend_medminfilt'] = (.2, .1)
-        self.ans['xrfi'] = (.75, .1)
-        self.ans['xrfi_simple'] = (.90, .1)
-
+
+        
 class TestXrfiRun(object):
     def test_xrfi_run_xrfi(self):
         # get options object
@@ -429,7 +420,6 @@
         # clean up
         shutil.rmtree(dest_file)
 
->>>>>>> e725962a
 
 if __name__ == '__main__':
     unittest.main()