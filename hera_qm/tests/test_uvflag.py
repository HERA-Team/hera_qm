--- conflicted
+++ resolved
@@ -1123,7 +1123,6 @@
     os.remove(testfile)
 
 
-<<<<<<< HEAD
 def test_combine_metrics_inplace():
     uvc = UVCal()
     uvc.read_calfits(test_c_file)
@@ -1183,7 +1182,8 @@
     uvf2 = uvf.copy()
     uvf2.to_waterfall()
     nt.assert_raises(ValueError, uvf.combine_metrics, uvf2)
-=======
+
+
 def test_super():
 
     class test_class(UVFlag):
@@ -1205,5 +1205,4 @@
     # UVFlag.__init__ is tested, so just see if it has a metric array
     nt.assert_true(hasattr(tc, 'metric_array'))
     # Check that it has the property
-    nt.assert_true(tc.property == 'property')
->>>>>>> 400ee8f9
+    nt.assert_true(tc.property == 'property')