# -*- coding: utf-8 -*-
# Copyright (c) 2018 the HERA Project
# Licensed under the MIT License
import numpy as np
from pyuvdata import UVData
import matplotlib.pyplot as plt


def check_noise_variance(data):
    '''Function to calculate the noise levels of each baseline/pol combination,
    relative to the noise on the autos.

    Args:
        data (UVData): UVData object with data.

    Returns:
        Cij (dict): dictionary of variance measurements with keywords of (ant1, ant2, pol)
    '''
    Cij = {}
    for key, d in data.antpairpol_iter():
        w = data.get_nsamples(key)
        bl = (key[0], key[1])
        ai = data.get_data((key[0], key[0], key[2])).real
        aj = data.get_data((key[1], key[1], key[2])).real
        ww = w[1:, 1:] * w[1:, :-1] * w[:-1, 1:] * w[:-1, :-1]
        dd = ((d[:-1, :-1] - d[:-1, 1:]) - (d[1:, :-1] - d[1:, 1:])) * ww / np.sqrt(4)
        dai = ((ai[:-1, :-1] + ai[:-1, 1:]) + (ai[1:, :-1] + ai[1:, 1:])) * ww / 4
        daj = ((aj[:-1, :-1] + aj[:-1, 1:]) + (aj[1:, :-1] + aj[1:, 1:])) * ww / 4
        Cij[key] = (np.sum(np.abs(dd)**2, axis=0) / np.sum(dai * daj, axis=0) *
                    (data.channel_width * data.integration_time))

    return Cij


<<<<<<< HEAD
def vis_bl_bl_cov(uvd1, uvd2, bls, iterax=None, return_corr=False):
=======
def vis_bl_cov(uvd, bls, iterax=None, component='abs', corr=False):
>>>>>>> bfdbf52d
    """
    Calculate visibility data covariance or correlation matrix
    from uvd between specified baselines, optionally
    as a fuction of frequency _or_ time.

    If return_corr == True, the correlation matrix holds the 
    covariance between baseline1 and baseline2 divided
    by the stand. dev. of baseline1 * stand. dev. of baseline2.

    Parameters
    ----------
    uvd : UVData object
        A single-pol UVData object holding visibility data

    bls : list
        A list of antenna-pair tuples or UVData baseline integers to
        correlate.

    iterax : str, optional
        A data axis to iterate calculation over. Options=['freq', 'time'].

    return_corr : bool, optional
        If True, calculate and return correlation matrix.

    Returns
    -------
    bl_bl_cov : ndarray
        A covariance (or correlation) matrix across baselines.
        This ndarray is 4 dimensional, with shape (Nbls, Nbls, Ntimes, Nfreqs)
        where 
            Ntimes == 1 if iterax != 'time'
            Nfreqs == 1 if iterax != 'freq'
    """
    # type checks
    assert isinstance(uvd, UVData), "uvd1 and uvd2 must be UVData objects"
    assert uvd.Npols == 1, "uvd must be single-polarization objects"
    assert isinstance(bls, (list, np.ndarray)), "bls must be a list of baselines"
    if isinstance(bls[0], (int, np.integer)):
        bls = [uvd.baseline_to_antnums(bl) for bl in bls]
    assert iterax in [None, 'time', 'freq'], \
           "iterax {} not recognized".format(iterax)

    # get Nfreqs and Ntimes
    if iterax == 'time':
        Ntimes = uvd.Ntimes
        Nfreqs = 1
        sumaxes = (1,)
    elif iterax == 'freq':
        Ntimes = 1
        Nfreqs = uvd.Nfreqs
        sumaxes = (0,)
    elif iterax is None:
        Ntimes = 1
        Nfreqs = 1
        sumaxes = (0, 1)

    # construct empty corr matrix
    Nbls = len(bls)
    cov = np.empty((Nbls, Nbls, Ntimes, Nfreqs), dtype=np.complex) * np.nan

    # iterate over bls
    for i, bl1 in enumerate(bls):
        # get d1 data
<<<<<<< HEAD
        d1 = uvd1.get_data(bl1)
        w1 = (~uvd1.get_flags(bl1)).astype(np.float)
=======
        d1 = cast(uvd.get_data(bl1))
        w1 = (~uvd.get_flags(bl1)).astype(np.float)
>>>>>>> bfdbf52d

        # get mean
        m1 = np.sum(d1 * w1, axis=sumaxes, keepdims=True) \
             / np.sum(w1, axis=sumaxes, keepdims=True).clip(1e-10, np.inf)

        # skip if completely flagged
        if np.isclose(w1, 0.0).all():
            continue

        # iterate over bls
        for j, bl2 in enumerate(bls):
            # get d2 data
<<<<<<< HEAD
            d2 = uvd2.get_data(bl2)
            w2 = (~uvd2.get_flags(bl2)).astype(np.float)
=======
            d2 = cast(uvd.get_data(bl2))
            w2 = (~uvd.get_flags(bl2)).astype(np.float)
>>>>>>> bfdbf52d

            # skip if completely flagged
            if np.isclose(w2, 0.0).all():
                continue

            # get means
            m2 = np.sum(d2 * w2, axis=sumaxes, keepdims=True) \
                 / np.sum(w2, axis=sumaxes, keepdims=True).clip(1e-10, np.inf)

            # get cov
            w12 = w1 * w2
            c = np.sum((d1 - m1) * (d2 - m2).conj() * w12, axis=sumaxes, keepdims=True) \
                / np.sum(w12).clip(1e-10, np.inf)

            # assign
            cov[i, j] = c

    # calculate correlation matrix
    if return_corr:
        cov = cov
        for i in range(Nbls):
            for j in range(Nbls):
                if i == j:
                    continue
                cov[i, j] /= np.sqrt(np.abs(cov[i, i]) * np.abs(cov[j, j]))
        cov[np.arange(Nbls), np.arange(Nbls)] /= cov[np.arange(Nbls), np.arange(Nbls)]

    return cov

<<<<<<< HEAD
def plot_bl_bl_cov(uvd1, uvd2, bls, plot_corr=False, ax=None, cmap='viridis',
                   vmin=None, vmax=None, component='abs', colorbar=True,
                   tlsize=10, tlrot=35, figsize=None, times=None, freqs=None):
=======

def plot_bl_cov(uvd, bls, corr=False, ax=None, cmap='viridis', vmin=None,
                vmax=None, component='abs', colorbar=True, tlsize=10, tlrot=35,
                figsize=None):
>>>>>>> bfdbf52d
    """
    Plot the visibility data covariance or correlation matrix from uvd across
    a set of specified baselines.

    Parameters
    ----------
    uvd : UVData object

    bls : list
        List of baseline antenna-pairs

    plot_corr : bool, optional
        If True, calculate and plot correlation matrix instead.
        Default: False.
    
    ax : matplotlib.axes.Axis object

    cmap : str
        Colormap to use

    vmin, vmax : float
        Colorscale min and max

    component : str
        Component of matrix to plot. Options=['real', 'imag', 'abs'].
        Default: 'abs'.

    colorbar : bool
        If True, plot a colorbar

    tlsize : int
        Tick-label size.

    tlrot : int
        Tick-label rotation in degrees.

    figsize : tuple
        Len-2 integer tuple for figure-size if ax is None.

    times : list
        List of times to select on UVData before calculating matrices.
        Cannot be fed if freqs if also fed.

    freqs : list
        List of frequencies to select on UVData before calculating
        matrices. Cannot be fed if times is also fed.

    Returns
    -------
    if ax is None:
        fig : matplotlib.pyplot.Figure object
    """
    # selections
    assert times is None or freqs is None, \
           "times and freqs cannot both be fed at the same time"
    if times is not None or freqs is not None:
        uvd1 = uvd1.select(times=times, frequencies=freqs, inplace=False, run_check=False)
        uvd2 = uvd2.select(times=times, frequencies=freqs, inplace=False, run_check=False)

    # get covariance
<<<<<<< HEAD
    bl_bl_cov = vis_bl_bl_cov(uvd1, uvd2, bls, return_corr=plot_corr).squeeze()
    assert not np.isnan(bl_bl_cov).all(), "All data are flagged!"
    if component == 'abs':
        bl_bl_cov = np.abs(bl_bl_cov)
    elif component == 'real':
        bl_bl_cov = np.real(bl_bl_cov)
    elif component == 'imag':
        bl_bl_cov = np.imag(bl_bl_cov)
    else:
        raise ValueError("Didn't recognize component {}".format(component))
=======
    blcov = vis_bl_cov(uvd, bls, corr=corr, component=component).squeeze()
    assert not np.isnan(blcov).all(), "All data are flagged!"
>>>>>>> bfdbf52d

    # setup figure
    if ax is None:
        fig, ax = plt.subplots(figsize=figsize)
        newfig = True
    else:
        fig = ax.get_figure()
        newfig = False

    # plot 
    cax = ax.matshow(bl_bl_cov, vmin=vmin, vmax=vmax, cmap=cmap, aspect='auto')

    # ticks
    Nbls = len(bls)
    ax.xaxis.set_ticks_position('bottom')
    ax.tick_params(labelsize=tlsize, rotation=tlrot)
    ax.set_xticks(np.arange(Nbls))
    ax.set_yticks(np.arange(Nbls))
    ax.set_xticklabels(bls)
    ax.set_yticklabels(bls)

    # colorbar
    if colorbar:
        cbar = fig.colorbar(cax, ax=ax)
        if plot_corr:
            action = "corr"
        else:
            action = "cov"
<<<<<<< HEAD
        label = r"$\rm {}\ {}(V_{{1}}, V_{{2}})\ [{}\ \cdot\ {}]$" \
                 .format(component, action, uvd1.vis_units, uvd2.vis_units)
=======
        label = r"$\rm {}[\ {}(V_{{1}}),\ {}(V_{{2}})\ ]\ [{}^2]$" \
                 .format(action, component, component, uvd.vis_units)
>>>>>>> bfdbf52d
        cbar.set_label(label, fontsize=12)

    # axes labels
    if ax.get_xlabel() == "":
        ax.set_xlabel("Baseline", fontsize=14)
    if ax.get_ylabel() == "":
        ax.set_ylabel("Baseline", fontsize=14)

    if newfig:
        return fig

def plot_bl_bl_scatter(uvd1, uvd2, bls, component='real', colorbar=True, cmap='viridis',
                       axes=None, colorax='freq', alpha=1, msize=1, marker='.', grid=True,
                       one2one=True, loglog=False, freqs=None, times=None, figsize=None,
                       xylim=None, cbfontsize=10, axfontsize=14, force_plot=False,
                       tlsize=10, facecolor='lightgrey', tightlayout=True):
    """
    Make a scatter - matrix plot, showing covariance of visibility data
    between baselines in uvd1 with baselines in uvd2.

    Parameters
    ----------
    uvd1 : UVData object
    
    uvd2 : UVData object
    
    bls : list
        List of antenna-pairs to plot in matrix
        
    component : str, options=['real', 'imag', 'abs']
        Component of visibility data to plot
        
    colorbar : bool
        If True, add a colorbar
        
    cmap : str
        Colormap to use for scatter plot
        
    axes : ndarray
        ndarray of axes objects to use in plotting
        
    colorax : str, options=['freq', 'time]
        data axis to colorize
        
    alpha : float
        Transparency of points
        
    msize : int
        Marker size
        
    marker : str
        Type of marker to use
        
    grid : bool
        If True, add a grid to the scatter plots
        
    one2one : bool
        If True, add a 1-to-1 line
        
    loglog : bool
        If True, logscale the x and y axes
        
    freqs : ndarray
        Array of frequencies to select on before plotting
        
    times : ndarray
        Array of times to select on before plotting
        
    figsize : tuple
        Figure size if axes is None
        
    xylim : tuple
        xy limits of the subplots
        
    cbfontsize : int
        Fontsize of colorbar label and ticks
        
    axfontsize : int
        Fontsize of axes labels
        
    force_plot : bool
        If Nbls > 10 and force_plot is False, this function exits.
        
    tlsize : int
        Ticklabel size of subplots
        
    facecolor : str
        Facecolor of subplots
        
    tightlayout : bool
        If True, call fig.tight_layout()

    Returns
    -------
    if axes is None:
        fig : matplotlib.pyplot.Figure object
    """
    # selections
    assert times is None or freqs is None, \
           "times and freqs cannot both be fed at the same time"
    if times is not None or freqs is not None:
        uvd1 = uvd1.select(times=times, frequencies=freqs, inplace=False, run_check=False)
        uvd2 = uvd2.select(times=times, frequencies=freqs, inplace=False, run_check=False)
    assert uvd1.Ntimes == uvd2.Ntimes, "Ntimes must agree between uvd1 and uvd2"
    assert uvd1.Nfreqs == uvd2.Nfreqs, "Nfreqs must agree between uvd1 and uvd2"

    if component == 'abs':
        cast = np.abs
    elif component == 'real':
        cast = np.real
    elif component == 'imag':
        cast = np.imag
    else:
        raise ValueError("Didn't recognize component {}".format(component))

    # setup figure
    Nbls = len(bls)
    if Nbls >= 10 and force_plot == False:
        raise ValueError("Trying to plot >= 10 bls and force_plot = False, quitting...")
    if axes is None:
        fig, axes = plt.subplots(Nbls, Nbls, figsize=figsize)
        newfig = True
    else:
        assert isinstance(axes, np.ndarray), "axes must be a 2D ndarray"
        assert axes.ndim == 2, "axes must be a 2D ndarray"
        assert axes.size == Nbls**2, "axes.size must equal Nbls^2"
        fig = axes[0, 0].get_figure()
        newfig = False

    # get colorax
    if colorax == 'freq':
        c = np.repeat(uvd1.freq_array / 1e6, uvd1.Ntimes, axis=0).ravel()
        clabel = r"$\rm Frequency\ [MHz]$"
    elif colorax == 'time':
        jd = int(np.floor(np.median(uvd1.time_array)))
        c = np.repeat(np.unique(uvd1.time_array)[:, None] % jd ,uvd1.Nfreqs, axis=1).ravel()
        clabel = r"$\rm Julian\ Date\ \%\ {}$".format(jd)
    else:
        raise ValueError("Didn't recognize colorax {}".format(colorax))

    # iterate over bl-bl pairs
    for i, bl1 in enumerate(bls):
        for j, bl2 in enumerate(bls):
            # get ax
            ax = axes[i, j]

            # turn on grid
            if grid:
                ax.grid()

            # facecolor
            ax.set_facecolor(facecolor)

            # plot
            d1 = cast(uvd1.get_data(bl1)).ravel()
            d2 = cast(uvd2.get_data(bl2)).ravel()
            d1[uvd1.get_flags(bl1).ravel()] *= np.nan
            d2[uvd2.get_flags(bl2).ravel()] *= np.nan
            cax = ax.scatter(d1, d2, alpha=alpha, s=msize, cmap=cmap, c=c, marker=marker)

            # logscale
            if loglog:
                ax.set_xscale('log')
                ax.set_yscale('log')

            # ax ticks: all subplots should have same range
            if xylim is None:
                xlim = ax.get_xlim()
                ylim = ax.get_ylim()
            else:
                xlim, ylim = xylim, xylim
            neg = np.min([xlim[0], ylim[0]])
            pos = np.max([xlim[1], ylim[1]])
            xylim = (neg, pos)
            ax.set_xlim([neg, pos])
            ax.set_ylim([neg, pos])
            ax.neg = neg
            ax.pos = pos

            # ax tick labels
            if i == Nbls - 1:
                # last row, make axes labels
                if ax.get_xlabel() == "":
                    ax.set_xlabel("{} {} [{}]".format(bl2, component, uvd2.vis_units),
                                  fontsize=axfontsize)
                _ = [tl.set_size(tlsize) for tl in ax.get_xticklabels()]
            else:
                # not last row, get rid of tick labels
                ax.set_xticklabels([])
            if j == 0:
                # first column, make axes labels
                if ax.get_ylabel() == "":
                    ax.set_ylabel("{} {} [{}]".format(bl1, component, uvd1.vis_units),
                                  fontsize=axfontsize)
                _ = [tl.set_size(tlsize) for tl in ax.get_yticklabels()]
            else:
                # not first column, get rid of tick labels
                ax.set_yticklabels([])
                
            # plot one2one
            if one2one:
                ax.plot([neg, pos], [neg, pos], color='k', lw=1, ls='--')

    # colorbar
    if colorbar:
        fig.subplots_adjust(right=0.90)
        cbax = fig.add_axes([0.90, 0.15, 0.05, 0.7])
        cbax.axis('off')
        cbar = fig.colorbar(cax, ax=cbax, fraction=0.75, aspect=40)
        cbar.set_label(clabel, fontsize=cbfontsize)
        _ = [tl.set_size(cbfontsize) for tl in cbar.ax.get_yticklabels()]
               
    # tightlayout
    if tightlayout:
        if colorbar:
            rect = (0, 0, 0.9, 1)
        else:
            rect = None
        fig.tight_layout(rect=rect)
            
    if newfig:
        return fig



<|MERGE_RESOLUTION|>--- conflicted
+++ resolved
@@ -32,11 +32,7 @@
     return Cij
 
 
-<<<<<<< HEAD
 def vis_bl_bl_cov(uvd1, uvd2, bls, iterax=None, return_corr=False):
-=======
-def vis_bl_cov(uvd, bls, iterax=None, component='abs', corr=False):
->>>>>>> bfdbf52d
     """
     Calculate visibility data covariance or correlation matrix
     from uvd between specified baselines, optionally
@@ -100,13 +96,8 @@
     # iterate over bls
     for i, bl1 in enumerate(bls):
         # get d1 data
-<<<<<<< HEAD
         d1 = uvd1.get_data(bl1)
         w1 = (~uvd1.get_flags(bl1)).astype(np.float)
-=======
-        d1 = cast(uvd.get_data(bl1))
-        w1 = (~uvd.get_flags(bl1)).astype(np.float)
->>>>>>> bfdbf52d
 
         # get mean
         m1 = np.sum(d1 * w1, axis=sumaxes, keepdims=True) \
@@ -119,13 +110,8 @@
         # iterate over bls
         for j, bl2 in enumerate(bls):
             # get d2 data
-<<<<<<< HEAD
             d2 = uvd2.get_data(bl2)
             w2 = (~uvd2.get_flags(bl2)).astype(np.float)
-=======
-            d2 = cast(uvd.get_data(bl2))
-            w2 = (~uvd.get_flags(bl2)).astype(np.float)
->>>>>>> bfdbf52d
 
             # skip if completely flagged
             if np.isclose(w2, 0.0).all():
@@ -155,16 +141,9 @@
 
     return cov
 
-<<<<<<< HEAD
 def plot_bl_bl_cov(uvd1, uvd2, bls, plot_corr=False, ax=None, cmap='viridis',
                    vmin=None, vmax=None, component='abs', colorbar=True,
                    tlsize=10, tlrot=35, figsize=None, times=None, freqs=None):
-=======
-
-def plot_bl_cov(uvd, bls, corr=False, ax=None, cmap='viridis', vmin=None,
-                vmax=None, component='abs', colorbar=True, tlsize=10, tlrot=35,
-                figsize=None):
->>>>>>> bfdbf52d
     """
     Plot the visibility data covariance or correlation matrix from uvd across
     a set of specified baselines.
@@ -225,7 +204,6 @@
         uvd2 = uvd2.select(times=times, frequencies=freqs, inplace=False, run_check=False)
 
     # get covariance
-<<<<<<< HEAD
     bl_bl_cov = vis_bl_bl_cov(uvd1, uvd2, bls, return_corr=plot_corr).squeeze()
     assert not np.isnan(bl_bl_cov).all(), "All data are flagged!"
     if component == 'abs':
@@ -236,10 +214,6 @@
         bl_bl_cov = np.imag(bl_bl_cov)
     else:
         raise ValueError("Didn't recognize component {}".format(component))
-=======
-    blcov = vis_bl_cov(uvd, bls, corr=corr, component=component).squeeze()
-    assert not np.isnan(blcov).all(), "All data are flagged!"
->>>>>>> bfdbf52d
 
     # setup figure
     if ax is None:
@@ -268,13 +242,8 @@
             action = "corr"
         else:
             action = "cov"
-<<<<<<< HEAD
         label = r"$\rm {}\ {}(V_{{1}}, V_{{2}})\ [{}\ \cdot\ {}]$" \
                  .format(component, action, uvd1.vis_units, uvd2.vis_units)
-=======
-        label = r"$\rm {}[\ {}(V_{{1}}),\ {}(V_{{2}})\ ]\ [{}^2]$" \
-                 .format(action, component, component, uvd.vis_units)
->>>>>>> bfdbf52d
         cbar.set_label(label, fontsize=12)
 
     # axes labels
