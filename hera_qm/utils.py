--- conflicted
+++ resolved
@@ -447,7 +447,6 @@
     return d
 
 
-<<<<<<< HEAD
 def lst_from_uv(uv):
     ''' Calculate the lst_array for a UVData or UVCal object.
     Args:
@@ -586,7 +585,8 @@
                                           axis=(0, 2))
 
     return waterfall
-=======
+
+
 def dynamic_slice(arr, slice_obj, axis=-1):
     """
     Dynamic slicing of arr along axis given slice object.
@@ -610,5 +610,4 @@
     slices = [slice(None) for i in range(arr.ndim)]
     for ax in axis:
         slices[ax] = slice_obj
-    return arr[tuple(slices)]
->>>>>>> f3e32c3c
+    return arr[tuple(slices)]