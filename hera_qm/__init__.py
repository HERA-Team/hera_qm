--- conflicted
+++ resolved
@@ -5,10 +5,7 @@
 import vis_metrics
 import ant_metrics
 import datacontainer
-<<<<<<< HEAD
 import firstcal_metrics
-=======
 import version
 
-__version__ = version.version
->>>>>>> dbc2de32
+__version__ = version.version